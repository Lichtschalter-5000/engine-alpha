<<<<<<< HEAD
/*
 * Engine Alpha ist eine anfaengerorientierte 2D-Gaming Engine.
 *
 * Copyright (C) 2011  Michael Andonie
 *
 * This program is free software: you can redistribute it and/or modify
 * it under the terms of the GNU General Public License as published by
 * the Free Software Foundation, either version 3 of the License, or
 * any later version.
 *
 * This program is distributed in the hope that it will be useful,
 * but WITHOUT ANY WARRANTY; without even the implied warranty of
 * MERCHANTABILITY or FITNESS FOR A PARTICULAR PURPOSE.  See the
 * GNU General Public License for more details.
 *
 * You should have received a copy of the GNU General Public License
 * along with this program.  If not, see <http://www.gnu.org/licenses/>.
 */

package ea.edu;

import ea.Rechteck;

/**
 * Ein einfaches "edu"-Dummmie-Rechteck.
 * @author Andonie
 */
public class RechteckE 
extends Rechteck {

    /**
     * Konstruktor eines "edu"-Rechtecks. Erstellt selbiges und macht es im
     * "edu"-Standartfenster sichtbar.
     */
    public RechteckE() {
        super(50, 200, 200, 130);
        farbeSetzen("Rot");
        FensterE.getFenster().wurzel.add(this);
    }
}
=======
/*
 * Engine Alpha ist eine anfaengerorientierte 2D-Gaming Engine.
 * 
 * Copyright (C) 2011 Michael Andonie
 * 
 * This program is free software: you can redistribute it and/or modify
 * it under the terms of the GNU General Public License as published by
 * the Free Software Foundation, either version 3 of the License, or
 * any later version.
 * 
 * This program is distributed in the hope that it will be useful,
 * but WITHOUT ANY WARRANTY; without even the implied warranty of
 * MERCHANTABILITY or FITNESS FOR A PARTICULAR PURPOSE. See the
 * GNU General Public License for more details.
 * 
 * You should have received a copy of the GNU General Public License
 * along with this program. If not, see <http://www.gnu.org/licenses/>.
 */

package ea.edu;

import ea.Rechteck;

/**
 * Ein einfaches "edu"-Dummmie-Rechteck.
 * 
 * @author Michael Andonie
 */
public class RechteckE extends Rechteck {
	private static final long serialVersionUID = -3793677493595048830L;

	/**
	 * Konstruktor eines "edu"-Rechtecks. Erstellt selbiges und macht es im
	 * "edu"-Standartfenster sichtbar.
	 */
	public RechteckE() {
		super(50, 200, 200, 130);
		farbeSetzen("Rot");
		FensterE.getFenster().wurzel.add(this);
	}
}
>>>>>>> 10476c5a
<|MERGE_RESOLUTION|>--- conflicted
+++ resolved
@@ -1,84 +1,41 @@
-<<<<<<< HEAD
-/*
- * Engine Alpha ist eine anfaengerorientierte 2D-Gaming Engine.
- *
- * Copyright (C) 2011  Michael Andonie
- *
- * This program is free software: you can redistribute it and/or modify
- * it under the terms of the GNU General Public License as published by
- * the Free Software Foundation, either version 3 of the License, or
- * any later version.
- *
- * This program is distributed in the hope that it will be useful,
- * but WITHOUT ANY WARRANTY; without even the implied warranty of
- * MERCHANTABILITY or FITNESS FOR A PARTICULAR PURPOSE.  See the
- * GNU General Public License for more details.
- *
- * You should have received a copy of the GNU General Public License
- * along with this program.  If not, see <http://www.gnu.org/licenses/>.
- */
-
-package ea.edu;
-
-import ea.Rechteck;
-
-/**
- * Ein einfaches "edu"-Dummmie-Rechteck.
- * @author Andonie
- */
-public class RechteckE 
-extends Rechteck {
-
-    /**
-     * Konstruktor eines "edu"-Rechtecks. Erstellt selbiges und macht es im
-     * "edu"-Standartfenster sichtbar.
-     */
-    public RechteckE() {
-        super(50, 200, 200, 130);
-        farbeSetzen("Rot");
-        FensterE.getFenster().wurzel.add(this);
-    }
-}
-=======
-/*
- * Engine Alpha ist eine anfaengerorientierte 2D-Gaming Engine.
- * 
- * Copyright (C) 2011 Michael Andonie
- * 
- * This program is free software: you can redistribute it and/or modify
- * it under the terms of the GNU General Public License as published by
- * the Free Software Foundation, either version 3 of the License, or
- * any later version.
- * 
- * This program is distributed in the hope that it will be useful,
- * but WITHOUT ANY WARRANTY; without even the implied warranty of
- * MERCHANTABILITY or FITNESS FOR A PARTICULAR PURPOSE. See the
- * GNU General Public License for more details.
- * 
- * You should have received a copy of the GNU General Public License
- * along with this program. If not, see <http://www.gnu.org/licenses/>.
- */
-
-package ea.edu;
-
-import ea.Rechteck;
-
-/**
- * Ein einfaches "edu"-Dummmie-Rechteck.
- * 
- * @author Michael Andonie
- */
-public class RechteckE extends Rechteck {
-	private static final long serialVersionUID = -3793677493595048830L;
-
-	/**
-	 * Konstruktor eines "edu"-Rechtecks. Erstellt selbiges und macht es im
-	 * "edu"-Standartfenster sichtbar.
-	 */
-	public RechteckE() {
-		super(50, 200, 200, 130);
-		farbeSetzen("Rot");
-		FensterE.getFenster().wurzel.add(this);
-	}
-}
->>>>>>> 10476c5a
+/*
+ * Engine Alpha ist eine anfaengerorientierte 2D-Gaming Engine.
+ * 
+ * Copyright (C) 2011 Michael Andonie
+ * 
+ * This program is free software: you can redistribute it and/or modify
+ * it under the terms of the GNU General Public License as published by
+ * the Free Software Foundation, either version 3 of the License, or
+ * any later version.
+ * 
+ * This program is distributed in the hope that it will be useful,
+ * but WITHOUT ANY WARRANTY; without even the implied warranty of
+ * MERCHANTABILITY or FITNESS FOR A PARTICULAR PURPOSE. See the
+ * GNU General Public License for more details.
+ * 
+ * You should have received a copy of the GNU General Public License
+ * along with this program. If not, see <http://www.gnu.org/licenses/>.
+ */
+
+package ea.edu;
+
+import ea.Rechteck;
+
+/**
+ * Ein einfaches "edu"-Dummmie-Rechteck.
+ * 
+ * @author Michael Andonie
+ */
+public class RechteckE extends Rechteck {
+	private static final long serialVersionUID = -3793677493595048830L;
+
+	/**
+	 * Konstruktor eines "edu"-Rechtecks. Erstellt selbiges und macht es im
+	 * "edu"-Standartfenster sichtbar.
+	 */
+	public RechteckE() {
+		super(50, 200, 200, 130);
+		farbeSetzen("Rot");
+		FensterE.getFenster().wurzel.add(this);
+	}
+}