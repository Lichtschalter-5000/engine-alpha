<<<<<<< HEAD
/*
 * Engine Alpha ist eine anfaengerorientierte 2D-Gaming Engine.
 *
 * Copyright (C) 2011  Michael Andonie
 *
 * This program is free software: you can redistribute it and/or modify
 * it under the terms of the GNU General Public License as published by
 * the Free Software Foundation, either version 3 of the License, or
 * any later version.
 *
 * This program is distributed in the hope that it will be useful,
 * but WITHOUT ANY WARRANTY; without even the implied warranty of
 * MERCHANTABILITY or FITNESS FOR A PARTICULAR PURPOSE.  See the
 * GNU General Public License for more details.
 *
 * You should have received a copy of the GNU General Public License
 * along with this program.  If not, see <http://www.gnu.org/licenses/>.
 */

package ea.edu;

import ea.Kreis;

/**
 * Ein einfacher "edu"-Dummie-Kreis.
 * @author Andonie
 */
public class KreisE 
extends Kreis {

    /**
     * Konstruktor eines "edu"-Kreises.<br />
     * Erstellt standartmaessig einen solchen und macht ihn im "edu"-Standartfenster sichtbar.
     */
    public KreisE() {
        super(300, 200, 100);
        farbeSetzen("Blau");
        FensterE.getFenster().wurzel.add(this);
    }
}
=======
/*
 * Engine Alpha ist eine anfaengerorientierte 2D-Gaming Engine.
 * 
 * Copyright (C) 2011 Michael Andonie
 * 
 * This program is free software: you can redistribute it and/or modify
 * it under the terms of the GNU General Public License as published by
 * the Free Software Foundation, either version 3 of the License, or
 * any later version.
 * 
 * This program is distributed in the hope that it will be useful,
 * but WITHOUT ANY WARRANTY; without even the implied warranty of
 * MERCHANTABILITY or FITNESS FOR A PARTICULAR PURPOSE. See the
 * GNU General Public License for more details.
 * 
 * You should have received a copy of the GNU General Public License
 * along with this program. If not, see <http://www.gnu.org/licenses/>.
 */

package ea.edu;

import ea.Kreis;

/**
 * Ein einfacher "edu"-Dummie-Kreis.
 * 
 * @author Michael Andonie
 */
public class KreisE extends Kreis {
	private static final long serialVersionUID = 4781036275816114585L;

	/**
	 * Konstruktor eines "edu"-Kreises.<br />
	 * Erstellt standartmaessig einen solchen und macht ihn im "edu"-Standartfenster sichtbar.
	 */
	public KreisE() {
		super(300, 200, 100);
		farbeSetzen("Blau");
		FensterE.getFenster().wurzel.add(this);
	}
}
>>>>>>> 10476c5a
<|MERGE_RESOLUTION|>--- conflicted
+++ resolved
@@ -1,84 +1,41 @@
-<<<<<<< HEAD
-/*
- * Engine Alpha ist eine anfaengerorientierte 2D-Gaming Engine.
- *
- * Copyright (C) 2011  Michael Andonie
- *
- * This program is free software: you can redistribute it and/or modify
- * it under the terms of the GNU General Public License as published by
- * the Free Software Foundation, either version 3 of the License, or
- * any later version.
- *
- * This program is distributed in the hope that it will be useful,
- * but WITHOUT ANY WARRANTY; without even the implied warranty of
- * MERCHANTABILITY or FITNESS FOR A PARTICULAR PURPOSE.  See the
- * GNU General Public License for more details.
- *
- * You should have received a copy of the GNU General Public License
- * along with this program.  If not, see <http://www.gnu.org/licenses/>.
- */
-
-package ea.edu;
-
-import ea.Kreis;
-
-/**
- * Ein einfacher "edu"-Dummie-Kreis.
- * @author Andonie
- */
-public class KreisE 
-extends Kreis {
-
-    /**
-     * Konstruktor eines "edu"-Kreises.<br />
-     * Erstellt standartmaessig einen solchen und macht ihn im "edu"-Standartfenster sichtbar.
-     */
-    public KreisE() {
-        super(300, 200, 100);
-        farbeSetzen("Blau");
-        FensterE.getFenster().wurzel.add(this);
-    }
-}
-=======
-/*
- * Engine Alpha ist eine anfaengerorientierte 2D-Gaming Engine.
- * 
- * Copyright (C) 2011 Michael Andonie
- * 
- * This program is free software: you can redistribute it and/or modify
- * it under the terms of the GNU General Public License as published by
- * the Free Software Foundation, either version 3 of the License, or
- * any later version.
- * 
- * This program is distributed in the hope that it will be useful,
- * but WITHOUT ANY WARRANTY; without even the implied warranty of
- * MERCHANTABILITY or FITNESS FOR A PARTICULAR PURPOSE. See the
- * GNU General Public License for more details.
- * 
- * You should have received a copy of the GNU General Public License
- * along with this program. If not, see <http://www.gnu.org/licenses/>.
- */
-
-package ea.edu;
-
-import ea.Kreis;
-
-/**
- * Ein einfacher "edu"-Dummie-Kreis.
- * 
- * @author Michael Andonie
- */
-public class KreisE extends Kreis {
-	private static final long serialVersionUID = 4781036275816114585L;
-
-	/**
-	 * Konstruktor eines "edu"-Kreises.<br />
-	 * Erstellt standartmaessig einen solchen und macht ihn im "edu"-Standartfenster sichtbar.
-	 */
-	public KreisE() {
-		super(300, 200, 100);
-		farbeSetzen("Blau");
-		FensterE.getFenster().wurzel.add(this);
-	}
-}
->>>>>>> 10476c5a
+/*
+ * Engine Alpha ist eine anfaengerorientierte 2D-Gaming Engine.
+ * 
+ * Copyright (C) 2011 Michael Andonie
+ * 
+ * This program is free software: you can redistribute it and/or modify
+ * it under the terms of the GNU General Public License as published by
+ * the Free Software Foundation, either version 3 of the License, or
+ * any later version.
+ * 
+ * This program is distributed in the hope that it will be useful,
+ * but WITHOUT ANY WARRANTY; without even the implied warranty of
+ * MERCHANTABILITY or FITNESS FOR A PARTICULAR PURPOSE. See the
+ * GNU General Public License for more details.
+ * 
+ * You should have received a copy of the GNU General Public License
+ * along with this program. If not, see <http://www.gnu.org/licenses/>.
+ */
+
+package ea.edu;
+
+import ea.Kreis;
+
+/**
+ * Ein einfacher "edu"-Dummie-Kreis.
+ * 
+ * @author Michael Andonie
+ */
+public class KreisE extends Kreis {
+	private static final long serialVersionUID = 4781036275816114585L;
+
+	/**
+	 * Konstruktor eines "edu"-Kreises.<br />
+	 * Erstellt standartmaessig einen solchen und macht ihn im "edu"-Standartfenster sichtbar.
+	 */
+	public KreisE() {
+		super(300, 200, 100);
+		farbeSetzen("Blau");
+		FensterE.getFenster().wurzel.add(this);
+	}
+}