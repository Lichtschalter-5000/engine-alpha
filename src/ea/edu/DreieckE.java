--- conflicted
+++ resolved
@@ -1,90 +1,62 @@
-/*
- * Engine Alpha ist eine anfaengerorientierte 2D-Gaming Engine.
- * 
- * Copyright (C) 2011 Michael Andonie
- * 
- * This program is free software: you can redistribute it and/or modify
- * it under the terms of the GNU General Public License as published by
- * the Free Software Foundation, either version 3 of the License, or
- * any later version.
- * 
- * This program is distributed in the hope that it will be useful,
- * but WITHOUT ANY WARRANTY; without even the implied warranty of
- * MERCHANTABILITY or FITNESS FOR A PARTICULAR PURPOSE. See the
- * GNU General Public License for more details.
- * 
- * You should have received a copy of the GNU General Public License
- * along with this program. If not, see <http://www.gnu.org/licenses/>.
- */
-
-package ea.edu;
-
-import ea.Dreieck;
-import ea.Punkt;
-
-/**
- * Das einfache Dummie-Dreieck. Kann nur in seiner Position veraendert werden.
- * 
- * @author Michael Andonie
- */
-<<<<<<< HEAD
-public class DreieckE extends Dreieck {
-	private static final long serialVersionUID = -4344073097243828398L;
-	
-	/**
-	 * Konstruktor eines "edu"-Dreiecks.<br />
-	 * Erstellt ein solches und macht es im "edu"-Standartfenster sichtbar.
-	 */
-	public DreieckE() {
-		super(new Punkt(100, 100), new Punkt(200, 100), new Punkt(150, 50));
-		farbeSetzen("Gruen");
-		FensterE.getFenster().wurzel.add(this);
-	}
-	
-	/**
-	 * Setzt die Punkte dieses "edu"-Dreiecks neu.
-	 * 
-	 * @param x1
-	 *            Die X-Koordinate des 1. Punktes
-	 * @param y1
-	 *            Die Y-Koordinate des 1. Punktes
-	 * @param x2
-	 *            Die X-Koordinate des 2. Punktes
-	 * @param y2
-	 *            Die Y-Koordinate des 2. Punktes
-	 * @param x3
-	 *            Die X-Koordinate des 3. Punktes
-	 * @param y3
-	 *            Die Y-Koordinate des 3. Punktes
-	 */
-	public void punkteSetzen(int x1, int y1, int x2, int y2, int x3, int y3) {
-		super.punkteSetzen(new int[] { x1, x2, x3 }, new int[] { y1, y2, y3 });
-	}
-=======
-public class DreieckE 
-extends Dreieck {
-
-    /**
-     * Konstruktor eines "edu"-Dreiecks.<br />
-     * Erstellt ein solches und macht es im "edu"-Standartfenster sichtbar.
-     */
-    public DreieckE() {
-        super(new Punkt(100,100), new Punkt(200,100), new Punkt(150,50));
-        farbeSetzen("Gruen");
-        FensterE.getFenster().wurzel.add(this);
-    }
-
-    /**
-     * Setzt die Punkte dieses "edu"-Dreiecks neu.
-     * @param x1    Die X-Koordinate des 1. Punktes
-     * @param y1    Die Y-Koordinate des 1. Punktes
-     * @param x2    Die X-Koordinate des 2. Punktes
-     * @param y2    Die Y-Koordinate des 2. Punktes
-     * @param x3    Die X-Koordinate des 3. Punktes
-     * @param y3    Die Y-Koordinate des 3. Punktes
-     */
-    public void punkteSetzen(int x1, int y1, int x2, int y2, int x3, int y3) {
-        super.punkteSetzen(new float[] {x1, x2, x3}, new float[] {y1, y2, y3});
-    }
->>>>>>> e82c82f6
-}
+/*
+ * Engine Alpha ist eine anfaengerorientierte 2D-Gaming Engine.
+ * 
+ * Copyright (C) 2011 Michael Andonie
+ * 
+ * This program is free software: you can redistribute it and/or modify
+ * it under the terms of the GNU General Public License as published by
+ * the Free Software Foundation, either version 3 of the License, or
+ * any later version.
+ * 
+ * This program is distributed in the hope that it will be useful,
+ * but WITHOUT ANY WARRANTY; without even the implied warranty of
+ * MERCHANTABILITY or FITNESS FOR A PARTICULAR PURPOSE. See the
+ * GNU General Public License for more details.
+ * 
+ * You should have received a copy of the GNU General Public License
+ * along with this program. If not, see <http://www.gnu.org/licenses/>.
+ */
+
+package ea.edu;
+
+import ea.Dreieck;
+import ea.Punkt;
+
+/**
+ * Das einfache Dummie-Dreieck. Kann nur in seiner Position veraendert werden.
+ * 
+ * @author Michael Andonie
+ */
+public class DreieckE extends Dreieck {
+	private static final long serialVersionUID = -4344073097243828398L;
+	
+	/**
+	 * Konstruktor eines "edu"-Dreiecks.<br />
+	 * Erstellt ein solches und macht es im "edu"-Standartfenster sichtbar.
+	 */
+	public DreieckE() {
+		super(new Punkt(100, 100), new Punkt(200, 100), new Punkt(150, 50));
+		farbeSetzen("Gruen");
+		FensterE.getFenster().wurzel.add(this);
+	}
+	
+	/**
+	 * Setzt die Punkte dieses "edu"-Dreiecks neu.
+	 * 
+	 * @param x1
+	 *            Die X-Koordinate des 1. Punktes
+	 * @param y1
+	 *            Die Y-Koordinate des 1. Punktes
+	 * @param x2
+	 *            Die X-Koordinate des 2. Punktes
+	 * @param y2
+	 *            Die Y-Koordinate des 2. Punktes
+	 * @param x3
+	 *            Die X-Koordinate des 3. Punktes
+	 * @param y3
+	 *            Die Y-Koordinate des 3. Punktes
+	 */
+	public void punkteSetzen(int x1, int y1, int x2, int y2, int x3, int y3) {
+        super.punkteSetzen(new float[] {x1, x2, x3}, new float[] {y1, y2, y3});
+	}
+}