<<<<<<< HEAD
/*
 * Engine Alpha ist eine anfaengerorientierte 2D-Gaming Engine.
 * 
 * Copyright (C) 2011 Michael Andonie
 * 
 * This program is free software: you can redistribute it and/or modify
 * it under the terms of the GNU General Public License as published by
 * the Free Software Foundation, either version 3 of the License, or
 * any later version.
 * 
 * This program is distributed in the hope that it will be useful,
 * but WITHOUT ANY WARRANTY; without even the implied warranty of
 * MERCHANTABILITY or FITNESS FOR A PARTICULAR PURPOSE. See the
 * GNU General Public License for more details.
 * 
 * You should have received a copy of the GNU General Public License
 * along with this program. If not, see <http://www.gnu.org/licenses/>.
 */

package ea;

import java.awt.GraphicsEnvironment;
import java.util.ArrayList;
import java.util.Timer;
import java.util.TimerTask;

/**
 * Der Manager ist eine Standartklasse und eine der wichtigsten der Engine Alpha, die zur Interaktion ausserhalb der engine benutzt werden kann.<br />
 * Neben einer Liste aller moeglichen Fonts handelt er auch das <b>Ticker-System</b>.
 * Dies ist ein relativ konsistentes System, das viele <b><code>Ticker</code></b>-Objekte - Interfaces mit einer Methode, die in immergleichen Abstaenden
 * immer wieder aufgerufen werden. <br />
 * <br />
 * 
 * Bewusst leitet sich diese Klasse nicht von <code>Thread</code> ab. Hierdurch kann ein Manager ohne grossen Ressourcenaufwand erstellt werden,
 * wobei der Thread (und damit Computerrechenzeit) erst mit dem aktiven Nutzen erstellt wird
 * 
 * @author Michael Andonie
 * @see Ticker
 */
public class Manager extends Timer {
	/**
	 * Der Counter aller vorhandenen Manager-Tickerthreads
	 */
	private static int nummerCount = 0;
	
	/**
	 * Der Standartmanager. Dieser wird nur innerhalb des "ea"-Paketes-verwendet!<br />
	 * Er ist der Manager, der verschiedene Ticker-Beduerfnisse von einzelnen internen Klassen deckt und seine Fassung ist
	 * exakt an der Anzahl der noetigen Ticker angeglichen. Dieser ist fuer:<br />
	 * - Die Fensterkontrollroutine<br />
	 * - Die Kollisionskontrollroutine der Klasse <code>Physik</code><br />
	 * - Die Figurenanimationsroutine<br />
	 * - Die Leuchtanimationsroutine
	 */
	public static final Manager standard = new Manager("Interner Routinenmanager");
	
	/**
	 * Die Liste aller Auftraege.
	 */
	private volatile ArrayList<Auftrag> liste = new ArrayList<Auftrag>();
	
	/**
	 * Der Name des Threads, ueber dem dieser Manager arbeitet
	 */
	@SuppressWarnings("unused")
	private final String name;
	
	/**
	 * Die 'Liste' aller moeglichen Fontnamen des Systems, auf dem man sich gerade befindet.<br />
	 * Hiernach werden ueberpruefungen gemacht, ob die gewuenschte Schriftart auch auf dem hiesigen PC vorhanden ist.
	 */
	public static final String[] fontNamen;
	
	static {
		GraphicsEnvironment ge = GraphicsEnvironment.getLocalGraphicsEnvironment();
		fontNamen = ge.getAvailableFontFamilyNames();
	}
	
	/**
	 * Konstruktor eines Managers.<br />
	 * Bei einem normalen Spiel muss nicht extra ein Manager erstellt werden. Dafuer gibt es bereits eine Referenz<br />
	 * <br />
	 * <code>public final Manager manager;</code><br />
	 * <br />
	 * in der Klass <code>Game</code> und damit auch in jeder spielsteurnden Klasse.
	 * 
	 * @param name
	 *            Der Name, den der Thread haben wird, ueber den dieser Manager laeuft.<br />
	 *            Dieser Parameter kann auch einfach weggelassen werden; in diesem Fall erhaelt der Ticker einen standartisierten Namen.
	 * @see Manager()
	 */
	public Manager(String name) {
		this.name = name;
		nummerCount++;
	}
	
	/**
	 * Vereinfachter Konstruktor ohne Parameter.<br />
	 * Bei einem normalen Spiel muss nicht extra ein Manager erstellt werden. Dafuer gibt es bereits eine Referenz<br />
	 * <br />
	 * <code>public final Manager manager;</code><br />
	 * <br />
	 * in der Klass <code>Game</code> und damit auch in jeder spielsteurnden Klasse.
	 */
	public Manager() {
		this("Tickerthread " + (nummerCount + 1));
	}
	
	/**
	 * Meldet einen Ticker am Manager an. Ab sofort laeuft er auf diesem Manager und damit wird auch dessen <code>tick()</code>-Methode immer wieder aufgerufen.
	 * 
	 * @param t
	 *            Der anzumeldende Ticker
	 * @see anmelden(Ticker)
	 */
	public void anmelden(Ticker t, int intervall) {
		anmelden(t);
		
		starten(t, intervall);
	}
	
	/**
	 * Macht diesem Manager einen Ticker bekannt, <b>OHNE</b> ihn aufzurufen.
	 * 
	 * @param t
	 *            Der anzumeldende Ticker
	 * @see anmelden(Ticker, int)
	 */
	public void anmelden(Ticker t) {
		if (istAngemeldet(t)) {
			System.err.println("Der Ticker ist bereits an diesem Manager angemeldet");
			return;
		}
		liste.add(new Auftrag(t, 1000, false));
	}
	
	/**
	 * Gibt den Auftrag zu einem bestimmten Ticker aus.
	 * 
	 * @param t
	 *            Der Ticker, zu dem der entsprechende Auftrag
	 * @return
	 */
	private Auftrag auftragZu(Ticker t) {
		for (Auftrag a : liste) {
			if (a.steuert(t)) {
				return a;
			}
		}
		return null;
	}
	
	/**
	 * Prueft, ob ein Ticker t bereits angemeldet ist.
	 * 
	 * @param t
	 *            Der zu pruefende Ticker.
	 * @return <code>true</code>, falls der Ticker bereits an diesem <code>Manager</code> angemeldet ist, sonst <code>false</code>.
	 */
	public boolean istAngemeldet(Ticker t) {
		for (Auftrag a : liste) {
			if (a.steuert(t)) {
				return true;
			}
		}
		return false;
	}
	
	/**
	 * Startet einen Ticker, der <b>bereits an diesem Manager angemeldet ist</b>.<br />
	 * Laueft der Ticker bereits, passiert gar nichts. War der Ticker nicht angemeldet, kommt eine Fehlermeldung.
	 * 
	 * @param t
	 *            Der zu startende, <b>bereits am Manager angemeldete</b> Ticker.
	 * @param intervall
	 *            Das Intervall, in dem dieser Ticker ab sofort immer wieder aufgerufen wird.
	 * @see anhalten(Ticker)
	 */
	public void starten(final Ticker t, int intervall) {
		if (!istAngemeldet(t)) {
			System.err.println("Der Ticker ist noch nicht angemeldet.");
			return;
		}
		
		Auftrag a = auftragZu(t);
		
		if (a.aktiv) {
			System.err.println("Ticker ist bereits am Laufen!");
			return;
		}
		
		TimerTask tt = new TimerTask() {
			@Override
			public void run() {
				t.tick();
			}
		};
		
		a.aktivSetzen(true);
		a.taskSetzen(tt);
		
		this.schedule(tt, 0, intervall);
	}
	
	/**
	 * Haelt einen Ticker an, der <b>bereits an diesem Manager angemeldet ist</b>.<br />
	 * Ist der Ticker bereits angehalten, passiert gar nichts. War der Ticker nicht angemeldet, kommt eine Fehlermeldung.
	 * 
	 * @param t
	 *            Der anzuhaltende Ticker
	 * @see starten(Ticker, int)
	 */
	public void anhalten(Ticker t) {
		if (!istAngemeldet(t)) {
			System.err.println("Der Ticker ist noch nicht angemeldet.");
			return;
		}
		
		Auftrag a = auftragZu(t);
		TimerTask tt = a.task;
		
		a.aktivSetzen(false);
		tt.cancel();
	}
	
	/**
	 * Diese Methode setzt das Intervall eines Tickers neu.
	 * 
	 * @param t
	 *            Der Ticker, dessen Intervall geaendert werden soll.<br />
	 *            Ist er nicht an dem Manager angemeldet, so wird eine Fehlermeldung ausgeloest!
	 * @param intervall
	 *            Das neue Intervall fuer den Ticker
	 */
	public void intervallSetzen(Ticker t, int intervall) {
		if (!istAngemeldet(t)) {
			System.err.println("Der Ticker ist noch nicht angemeldet.");
			return;
		}
		
		Auftrag a = auftragZu(t);
		
		if (a.aktiv) {
			// TODO Abmelden
			
			anmelden(t, intervall);
		}
		
		a.intervall = intervall;
	}
	
	/**
	 * Meldet einen Ticker ab.<br />
	 * War dieser Ticker nicht angemeldet, so passiert nichts, ausser einer Fehlermeldung.
	 * 
	 * @param t
	 *            Der abzumeldende Ticker
	 */
	public void abmelden(Ticker t) {
		if (!istAngemeldet(t)) {
			System.err.println("Der Ticker ist noch nicht angemeldet.");
			return;
		}
		
		Auftrag a = auftragZu(t);
		
		if (a.aktiv)
			a.task.cancel();
		liste.remove(a);
	}
	
	/**
	 * Macht diesen Manager frei von allen aktiven Tickern, jedoch ohne ihn selbst
	 * zu beenden. Neue Ticker koennen jederzeit wieder angemeldet werden.
	 */
	public void alleAbmelden() {
		for (Auftrag a : liste) {
			if (a.aktiv)
				a.task.cancel();
		}
		liste = new ArrayList<Auftrag>();
	}
	
	/**
	 * Beendet den Thread, den dieser Manager verwendet und damit den Manager
	 * selbst. Sollte <b>nur</b> aufgerufen werden, wenn der Manager selbst
	 * geloescht werden soll.
	 */
	public void kill() {
		alleAbmelden();
	}
	
	/**
	 * Prueft, ob ein Font auf diesem Computer existiert.
	 * 
	 * @param name
	 *            Der Name des zu ueberpruefenden Fonts
	 * @return TRUE, wenn der Font auf dem PC existiert
	 */
	public static boolean fontExistiert(String name) {
		for (int i = 0; i < fontNamen.length; i++) {
			if (fontNamen[i].equals(name)) {
				return true;
			}
		}
		return false;
	}
	
	/**
	 * Diese Klasse beschreibt einen "Tick-Auftrag" und sammelt so alle eigenschaften:<br />
	 * Ticker, Intervall, Aktivitaet.
	 */
	private final class Auftrag {
		/**
		 * Der Ticker dieses Auftrages
		 */
		private final Ticker ticker;
		
		/**
		 * Das Intervall dieses Auftrages
		 */
		@SuppressWarnings("unused")
		private int intervall;
		
		/**
		 * Ob der Ticker momentan aktiv ist.
		 */
		private boolean aktiv;
		
		/**
		 * Der eigentliche TimerTask
		 */
		private TimerTask task;
		
		/**
		 * Konstruktor.
		 * 
		 * @param ticker
		 *            Der Ticker dieses Auftrages.
		 * @param intervall
		 *            Das Aufrufintervall des Tickers in 1/ms.
		 * @param aktiv
		 *            Ob dieser Ticker aktiv ist
		 */
		public Auftrag(Ticker ticker, int intervall, boolean aktiv) {
			this.ticker = ticker;
			this.intervall = intervall;
			this.aktiv = aktiv;
		}
		
		/**
		 * Prueft, ob dieser Auftrag einen bestimmten Ticker swteuert.
		 * 
		 * @param t
		 *            Der Ticker, der auf Gleichheit mit dem angelegten zu pruefen ist.
		 * @return <code>true</code>, wenn beide Ticker identisch sind (Pruefung mit <code>equals</code>), sonst <code>false</code>.
		 */
		public boolean steuert(Ticker t) {
			return ticker.equals(t);
		}
		
		/**
		 * Setzt das Aufrufintervall neu.
		 * 
		 * @param intervall
		 *            Das neue Aufrufintervall
		 */
		@SuppressWarnings("unused")
		public void intervallSetzen(int intervall) {
			this.intervall = intervall;
		}
		
		/**
		 * Setzt, ob der anliegende Ticker momentan aktiv ist.
		 * 
		 * @param aktiv
		 *            Ob der anliegende Ticker aufgerufen werden soll, oder nicht.
		 */
		public void aktivSetzen(boolean aktiv) {
			this.aktiv = aktiv;
		}
		
		/**
		 * Setzt den Task neu.
		 * 
		 * @param task
		 *            Der neue tatsächliche TimerTask, der ausgeführt wird.
		 */
		public void taskSetzen(TimerTask task) {
			this.task = task;
		}
	}
}
=======
/*
 * Engine Alpha ist eine anfaengerorientierte 2D-Gaming Engine.
 * 
 * Copyright (C) 2011 Michael Andonie
 * 
 * This program is free software: you can redistribute it and/or modify
 * it under the terms of the GNU General Public License as published by
 * the Free Software Foundation, either version 3 of the License, or
 * any later version.
 * 
 * This program is distributed in the hope that it will be useful,
 * but WITHOUT ANY WARRANTY; without even the implied warranty of
 * MERCHANTABILITY or FITNESS FOR A PARTICULAR PURPOSE. See the
 * GNU General Public License for more details.
 * 
 * You should have received a copy of the GNU General Public License
 * along with this program. If not, see <http://www.gnu.org/licenses/>.
 */

package ea;

import java.awt.GraphicsEnvironment;
import java.util.ArrayList;
import java.util.Timer;
import java.util.TimerTask;

import ea.internal.util.Logger;

/**
 * Der Manager ist eine Standartklasse und eine der wichtigsten der Engine Alpha, die zur Interaktion ausserhalb der engine benutzt werden kann.<br />
 * Neben einer Liste aller moeglichen Fonts handelt er auch das <b>Ticker-System</b>.
 * Dies ist ein relativ konsistentes System, das viele <b><code>Ticker</code></b>-Objekte - Interfaces mit einer Methode, die in immergleichen Abstaenden
 * immer wieder aufgerufen werden. <br />
 * <br />
 * 
 * Bewusst leitet sich diese Klasse nicht von <code>Thread</code> ab. Hierdurch kann ein Manager ohne grossen Ressourcenaufwand erstellt werden,
 * wobei der Thread (und damit Computerrechenzeit) erst mit dem aktiven Nutzen erstellt wird
 * 
 * @author Michael Andonie
 * @see Ticker
 */
public class Manager extends Timer {
	/**
	 * Der Counter aller vorhandenen Manager-Tickerthreads
	 */
	private static int nummerCount = 0;
	
	/**
	 * Der Standartmanager. Dieser wird nur innerhalb des "ea"-Paketes-verwendet!<br />
	 * Er ist der Manager, der verschiedene Ticker-Beduerfnisse von einzelnen internen Klassen deckt und seine Fassung ist
	 * exakt an der Anzahl der noetigen Ticker angeglichen. Dieser ist fuer:<br />
	 * - Die Fensterkontrollroutine<br />
	 * - Die Kollisionskontrollroutine der Klasse <code>Physik</code><br />
	 * - Die Figurenanimationsroutine<br />
	 * - Die Leuchtanimationsroutine
	 */
	public static final Manager standard = new Manager("Interner Routinenmanager");
	
	/**
	 * Die Liste aller Auftraege.
	 */
	private volatile ArrayList<Auftrag> liste = new ArrayList<Auftrag>();
	
	/**
	 * Der Name des Threads, ueber dem dieser Manager arbeitet
	 */
	@SuppressWarnings("unused")
	private final String name;
	
	/**
	 * Die 'Liste' aller moeglichen Fontnamen des Systems, auf dem man sich gerade befindet.<br />
	 * Hiernach werden ueberpruefungen gemacht, ob die gewuenschte Schriftart auch auf dem hiesigen PC vorhanden ist.
	 */
	public static final String[] fontNamen;
	
	static {
		GraphicsEnvironment ge = GraphicsEnvironment.getLocalGraphicsEnvironment();
		fontNamen = ge.getAvailableFontFamilyNames();
	}
	
	/**
	 * Konstruktor eines Managers.<br />
	 * Bei einem normalen Spiel muss nicht extra ein Manager erstellt werden. Dafuer gibt es bereits eine Referenz<br />
	 * <br />
	 * <code>public final Manager manager;</code><br />
	 * <br />
	 * in der Klass <code>Game</code> und damit auch in jeder spielsteurnden Klasse.
	 * 
	 * @param name
	 *            Der Name, den der Thread haben wird, ueber den dieser Manager laeuft.<br />
	 *            Dieser Parameter kann auch einfach weggelassen werden; in diesem Fall erhaelt der Ticker einen standartisierten Namen.
	 * @see Manager()
	 */
	public Manager(String name) {
		this.name = name;
		nummerCount++;
	}
	
	/**
	 * Vereinfachter Konstruktor ohne Parameter.<br />
	 * Bei einem normalen Spiel muss nicht extra ein Manager erstellt werden. Dafuer gibt es bereits eine Referenz<br />
	 * <br />
	 * <code>public final Manager manager;</code><br />
	 * <br />
	 * in der Klass <code>Game</code> und damit auch in jeder spielsteurnden Klasse.
	 */
	public Manager() {
		this("Tickerthread " + (nummerCount + 1));
	}
	
	/**
	 * Meldet einen Ticker am Manager an. Ab sofort laeuft er auf diesem Manager und damit wird auch dessen <code>tick()</code>-Methode immer wieder aufgerufen.
	 * 
	 * @param t
	 *            Der anzumeldende Ticker
	 * @see anmelden(Ticker)
	 */
	public void anmelden(Ticker t, int intervall) {
		anmelden(t);
		
		starten(t, intervall);
	}
	
	/**
	 * Macht diesem Manager einen Ticker bekannt, <b>OHNE</b> ihn aufzurufen.
	 * 
	 * @param t
	 *            Der anzumeldende Ticker
	 * @see anmelden(Ticker, int)
	 */
	public void anmelden(Ticker t) {
		if (istAngemeldet(t)) {
			Logger.error("Der Ticker ist bereits an diesem Manager angemeldet");
			
			return;
		}
		
		liste.add(new Auftrag(t, 1000, false));
	}
	
	/**
	 * Gibt den Auftrag zu einem bestimmten Ticker aus.
	 * 
	 * @param t
	 *            Der Ticker, zu dem der entsprechende Auftrag
	 * @return
	 */
	private Auftrag auftragZu(Ticker t) {
		for (Auftrag a : liste) {
			if (a.steuert(t)) {
				return a;
			}
		}
		
		return null;
	}
	
	/**
	 * Prueft, ob ein Ticker t bereits angemeldet ist.
	 * 
	 * @param t
	 *            Der zu pruefende Ticker.
	 * @return <code>true</code>, falls der Ticker bereits an diesem <code>Manager</code> angemeldet ist, sonst <code>false</code>.
	 */
	public boolean istAngemeldet(Ticker t) {
		for (Auftrag a : liste) {
			if (a.steuert(t)) {
				return true;
			}
		}
		
		return false;
	}
	
	/**
	 * Startet einen Ticker, der <b>bereits an diesem Manager angemeldet ist</b>.<br />
	 * Laueft der Ticker bereits, passiert gar nichts. War der Ticker nicht angemeldet, kommt eine Fehlermeldung.
	 * 
	 * @param t
	 *            Der zu startende, <b>bereits am Manager angemeldete</b> Ticker.
	 * @param intervall
	 *            Das Intervall, in dem dieser Ticker ab sofort immer wieder aufgerufen wird.
	 * @see anhalten(Ticker)
	 */
	public void starten(final Ticker t, int intervall) {
		if (!istAngemeldet(t)) {
			Logger.error("Der Ticker ist noch nicht angemeldet.");
			return;
		}
		
		Auftrag a = auftragZu(t);
		
		if (a.aktiv) {
			Logger.error("Ticker ist bereits am Laufen!");
			return;
		}
		
		TimerTask tt = new TimerTask() {
			@Override
			public void run() {
				t.tick();
			}
		};
		
		a.aktivSetzen(true);
		a.taskSetzen(tt);
		
		this.schedule(tt, 0, intervall);
	}
	
	/**
	 * Haelt einen Ticker an, der <b>bereits an diesem Manager angemeldet ist</b>.<br />
	 * Ist der Ticker bereits angehalten, passiert gar nichts. War der Ticker nicht angemeldet, kommt eine Fehlermeldung.
	 * 
	 * @param t
	 *            Der anzuhaltende Ticker
	 * @see starten(Ticker, int)
	 */
	public void anhalten(Ticker t) {
		if (!istAngemeldet(t)) {
			Logger.error("Der Ticker ist noch nicht angemeldet.");
			return;
		}
		
		Auftrag a = auftragZu(t);
		TimerTask tt = a.task;
		
		a.aktivSetzen(false);
		tt.cancel();
	}
	
	/**
	 * Diese Methode setzt das Intervall eines Tickers neu.
	 * 
	 * @param t
	 *            Der Ticker, dessen Intervall geaendert werden soll.<br />
	 *            Ist er nicht an dem Manager angemeldet, so wird eine Fehlermeldung ausgeloest!
	 * @param intervall
	 *            Das neue Intervall fuer den Ticker
	 */
	public void intervallSetzen(Ticker t, int intervall) {
		if (!istAngemeldet(t)) {
			Logger.error("Der Ticker ist noch nicht angemeldet.");
			return;
		}
		
		Auftrag a = auftragZu(t);
		
		if (a.aktiv) {
			// TODO Abmelden
			
			anmelden(t, intervall);
		}
		
		a.intervall = intervall;
	}
	
	/**
	 * Meldet einen Ticker ab.<br />
	 * War dieser Ticker nicht angemeldet, so passiert nichts, ausser einer Fehlermeldung.
	 * 
	 * @param t
	 *            Der abzumeldende Ticker
	 */
	public void abmelden(Ticker t) {
		if (!istAngemeldet(t)) {
			Logger.error("Der Ticker ist noch nicht angemeldet.");
			return;
		}
		
		Auftrag a = auftragZu(t);
		
		if (a.aktiv)
			a.task.cancel();
		liste.remove(a);
	}
	
	/**
	 * Macht diesen Manager frei von allen aktiven Tickern, jedoch ohne ihn selbst
	 * zu beenden. Neue Ticker koennen jederzeit wieder angemeldet werden.
	 */
	public void alleAbmelden() {
		for (Auftrag a : liste) {
			if (a.aktiv)
				a.task.cancel();
		}
		liste = new ArrayList<Auftrag>();
	}
	
	/**
	 * Beendet den Thread, den dieser Manager verwendet und damit den Manager
	 * selbst. Sollte <b>nur</b> aufgerufen werden, wenn der Manager selbst
	 * geloescht werden soll.
	 */
	public void kill() {
		alleAbmelden();
	}
	
	/**
	 * Prueft, ob ein Font auf diesem Computer existiert.
	 * 
	 * @param name
	 *            Der Name des zu ueberpruefenden Fonts
	 * @return TRUE, wenn der Font auf dem PC existiert
	 */
	public static boolean fontExistiert(String name) {
		for (int i = 0; i < fontNamen.length; i++) {
			if (fontNamen[i].equals(name)) {
				return true;
			}
		}
		return false;
	}
	
	/**
	 * Diese Klasse beschreibt einen "Tick-Auftrag" und sammelt so alle eigenschaften:<br />
	 * Ticker, Intervall, Aktivitaet.
	 */
	private final class Auftrag {
		/**
		 * Der Ticker dieses Auftrages
		 */
		private final Ticker ticker;
		
		/**
		 * Das Intervall dieses Auftrages
		 */
		@SuppressWarnings("unused")
		private int intervall;
		
		/**
		 * Ob der Ticker momentan aktiv ist.
		 */
		private boolean aktiv;
		
		/**
		 * Der eigentliche TimerTask
		 */
		private TimerTask task;
		
		/**
		 * Konstruktor.
		 * 
		 * @param ticker
		 *            Der Ticker dieses Auftrages.
		 * @param intervall
		 *            Das Aufrufintervall des Tickers in 1/ms.
		 * @param aktiv
		 *            Ob dieser Ticker aktiv ist
		 */
		public Auftrag(Ticker ticker, int intervall, boolean aktiv) {
			this.ticker = ticker;
			this.intervall = intervall;
			this.aktiv = aktiv;
		}
		
		/**
		 * Prueft, ob dieser Auftrag einen bestimmten Ticker swteuert.
		 * 
		 * @param t
		 *            Der Ticker, der auf Gleichheit mit dem angelegten zu pruefen ist.
		 * @return <code>true</code>, wenn beide Ticker identisch sind (Pruefung mit <code>equals</code>), sonst <code>false</code>.
		 */
		public boolean steuert(Ticker t) {
			return ticker.equals(t);
		}
		
		/**
		 * Setzt das Aufrufintervall neu.
		 * 
		 * @param intervall
		 *            Das neue Aufrufintervall
		 */
		@SuppressWarnings("unused")
		public void intervallSetzen(int intervall) {
			this.intervall = intervall;
		}
		
		/**
		 * Setzt, ob der anliegende Ticker momentan aktiv ist.
		 * 
		 * @param aktiv
		 *            Ob der anliegende Ticker aufgerufen werden soll, oder nicht.
		 */
		public void aktivSetzen(boolean aktiv) {
			this.aktiv = aktiv;
		}
		
		/**
		 * Setzt den Task neu.
		 * 
		 * @param task
		 *            Der neue tatsächliche TimerTask, der ausgeführt wird.
		 */
		public void taskSetzen(TimerTask task) {
			this.task = task;
		}
	}
}
>>>>>>> 10476c5a
<|MERGE_RESOLUTION|>--- conflicted
+++ resolved
@@ -1,795 +1,399 @@
-<<<<<<< HEAD
-/*
- * Engine Alpha ist eine anfaengerorientierte 2D-Gaming Engine.
- * 
- * Copyright (C) 2011 Michael Andonie
- * 
- * This program is free software: you can redistribute it and/or modify
- * it under the terms of the GNU General Public License as published by
- * the Free Software Foundation, either version 3 of the License, or
- * any later version.
- * 
- * This program is distributed in the hope that it will be useful,
- * but WITHOUT ANY WARRANTY; without even the implied warranty of
- * MERCHANTABILITY or FITNESS FOR A PARTICULAR PURPOSE. See the
- * GNU General Public License for more details.
- * 
- * You should have received a copy of the GNU General Public License
- * along with this program. If not, see <http://www.gnu.org/licenses/>.
- */
-
-package ea;
-
-import java.awt.GraphicsEnvironment;
-import java.util.ArrayList;
-import java.util.Timer;
-import java.util.TimerTask;
-
-/**
- * Der Manager ist eine Standartklasse und eine der wichtigsten der Engine Alpha, die zur Interaktion ausserhalb der engine benutzt werden kann.<br />
- * Neben einer Liste aller moeglichen Fonts handelt er auch das <b>Ticker-System</b>.
- * Dies ist ein relativ konsistentes System, das viele <b><code>Ticker</code></b>-Objekte - Interfaces mit einer Methode, die in immergleichen Abstaenden
- * immer wieder aufgerufen werden. <br />
- * <br />
- * 
- * Bewusst leitet sich diese Klasse nicht von <code>Thread</code> ab. Hierdurch kann ein Manager ohne grossen Ressourcenaufwand erstellt werden,
- * wobei der Thread (und damit Computerrechenzeit) erst mit dem aktiven Nutzen erstellt wird
- * 
- * @author Michael Andonie
- * @see Ticker
- */
-public class Manager extends Timer {
-	/**
-	 * Der Counter aller vorhandenen Manager-Tickerthreads
-	 */
-	private static int nummerCount = 0;
-	
-	/**
-	 * Der Standartmanager. Dieser wird nur innerhalb des "ea"-Paketes-verwendet!<br />
-	 * Er ist der Manager, der verschiedene Ticker-Beduerfnisse von einzelnen internen Klassen deckt und seine Fassung ist
-	 * exakt an der Anzahl der noetigen Ticker angeglichen. Dieser ist fuer:<br />
-	 * - Die Fensterkontrollroutine<br />
-	 * - Die Kollisionskontrollroutine der Klasse <code>Physik</code><br />
-	 * - Die Figurenanimationsroutine<br />
-	 * - Die Leuchtanimationsroutine
-	 */
-	public static final Manager standard = new Manager("Interner Routinenmanager");
-	
-	/**
-	 * Die Liste aller Auftraege.
-	 */
-	private volatile ArrayList<Auftrag> liste = new ArrayList<Auftrag>();
-	
-	/**
-	 * Der Name des Threads, ueber dem dieser Manager arbeitet
-	 */
-	@SuppressWarnings("unused")
-	private final String name;
-	
-	/**
-	 * Die 'Liste' aller moeglichen Fontnamen des Systems, auf dem man sich gerade befindet.<br />
-	 * Hiernach werden ueberpruefungen gemacht, ob die gewuenschte Schriftart auch auf dem hiesigen PC vorhanden ist.
-	 */
-	public static final String[] fontNamen;
-	
-	static {
-		GraphicsEnvironment ge = GraphicsEnvironment.getLocalGraphicsEnvironment();
-		fontNamen = ge.getAvailableFontFamilyNames();
-	}
-	
-	/**
-	 * Konstruktor eines Managers.<br />
-	 * Bei einem normalen Spiel muss nicht extra ein Manager erstellt werden. Dafuer gibt es bereits eine Referenz<br />
-	 * <br />
-	 * <code>public final Manager manager;</code><br />
-	 * <br />
-	 * in der Klass <code>Game</code> und damit auch in jeder spielsteurnden Klasse.
-	 * 
-	 * @param name
-	 *            Der Name, den der Thread haben wird, ueber den dieser Manager laeuft.<br />
-	 *            Dieser Parameter kann auch einfach weggelassen werden; in diesem Fall erhaelt der Ticker einen standartisierten Namen.
-	 * @see Manager()
-	 */
-	public Manager(String name) {
-		this.name = name;
-		nummerCount++;
-	}
-	
-	/**
-	 * Vereinfachter Konstruktor ohne Parameter.<br />
-	 * Bei einem normalen Spiel muss nicht extra ein Manager erstellt werden. Dafuer gibt es bereits eine Referenz<br />
-	 * <br />
-	 * <code>public final Manager manager;</code><br />
-	 * <br />
-	 * in der Klass <code>Game</code> und damit auch in jeder spielsteurnden Klasse.
-	 */
-	public Manager() {
-		this("Tickerthread " + (nummerCount + 1));
-	}
-	
-	/**
-	 * Meldet einen Ticker am Manager an. Ab sofort laeuft er auf diesem Manager und damit wird auch dessen <code>tick()</code>-Methode immer wieder aufgerufen.
-	 * 
-	 * @param t
-	 *            Der anzumeldende Ticker
-	 * @see anmelden(Ticker)
-	 */
-	public void anmelden(Ticker t, int intervall) {
-		anmelden(t);
-		
-		starten(t, intervall);
-	}
-	
-	/**
-	 * Macht diesem Manager einen Ticker bekannt, <b>OHNE</b> ihn aufzurufen.
-	 * 
-	 * @param t
-	 *            Der anzumeldende Ticker
-	 * @see anmelden(Ticker, int)
-	 */
-	public void anmelden(Ticker t) {
-		if (istAngemeldet(t)) {
-			System.err.println("Der Ticker ist bereits an diesem Manager angemeldet");
-			return;
-		}
-		liste.add(new Auftrag(t, 1000, false));
-	}
-	
-	/**
-	 * Gibt den Auftrag zu einem bestimmten Ticker aus.
-	 * 
-	 * @param t
-	 *            Der Ticker, zu dem der entsprechende Auftrag
-	 * @return
-	 */
-	private Auftrag auftragZu(Ticker t) {
-		for (Auftrag a : liste) {
-			if (a.steuert(t)) {
-				return a;
-			}
-		}
-		return null;
-	}
-	
-	/**
-	 * Prueft, ob ein Ticker t bereits angemeldet ist.
-	 * 
-	 * @param t
-	 *            Der zu pruefende Ticker.
-	 * @return <code>true</code>, falls der Ticker bereits an diesem <code>Manager</code> angemeldet ist, sonst <code>false</code>.
-	 */
-	public boolean istAngemeldet(Ticker t) {
-		for (Auftrag a : liste) {
-			if (a.steuert(t)) {
-				return true;
-			}
-		}
-		return false;
-	}
-	
-	/**
-	 * Startet einen Ticker, der <b>bereits an diesem Manager angemeldet ist</b>.<br />
-	 * Laueft der Ticker bereits, passiert gar nichts. War der Ticker nicht angemeldet, kommt eine Fehlermeldung.
-	 * 
-	 * @param t
-	 *            Der zu startende, <b>bereits am Manager angemeldete</b> Ticker.
-	 * @param intervall
-	 *            Das Intervall, in dem dieser Ticker ab sofort immer wieder aufgerufen wird.
-	 * @see anhalten(Ticker)
-	 */
-	public void starten(final Ticker t, int intervall) {
-		if (!istAngemeldet(t)) {
-			System.err.println("Der Ticker ist noch nicht angemeldet.");
-			return;
-		}
-		
-		Auftrag a = auftragZu(t);
-		
-		if (a.aktiv) {
-			System.err.println("Ticker ist bereits am Laufen!");
-			return;
-		}
-		
-		TimerTask tt = new TimerTask() {
-			@Override
-			public void run() {
-				t.tick();
-			}
-		};
-		
-		a.aktivSetzen(true);
-		a.taskSetzen(tt);
-		
-		this.schedule(tt, 0, intervall);
-	}
-	
-	/**
-	 * Haelt einen Ticker an, der <b>bereits an diesem Manager angemeldet ist</b>.<br />
-	 * Ist der Ticker bereits angehalten, passiert gar nichts. War der Ticker nicht angemeldet, kommt eine Fehlermeldung.
-	 * 
-	 * @param t
-	 *            Der anzuhaltende Ticker
-	 * @see starten(Ticker, int)
-	 */
-	public void anhalten(Ticker t) {
-		if (!istAngemeldet(t)) {
-			System.err.println("Der Ticker ist noch nicht angemeldet.");
-			return;
-		}
-		
-		Auftrag a = auftragZu(t);
-		TimerTask tt = a.task;
-		
-		a.aktivSetzen(false);
-		tt.cancel();
-	}
-	
-	/**
-	 * Diese Methode setzt das Intervall eines Tickers neu.
-	 * 
-	 * @param t
-	 *            Der Ticker, dessen Intervall geaendert werden soll.<br />
-	 *            Ist er nicht an dem Manager angemeldet, so wird eine Fehlermeldung ausgeloest!
-	 * @param intervall
-	 *            Das neue Intervall fuer den Ticker
-	 */
-	public void intervallSetzen(Ticker t, int intervall) {
-		if (!istAngemeldet(t)) {
-			System.err.println("Der Ticker ist noch nicht angemeldet.");
-			return;
-		}
-		
-		Auftrag a = auftragZu(t);
-		
-		if (a.aktiv) {
-			// TODO Abmelden
-			
-			anmelden(t, intervall);
-		}
-		
-		a.intervall = intervall;
-	}
-	
-	/**
-	 * Meldet einen Ticker ab.<br />
-	 * War dieser Ticker nicht angemeldet, so passiert nichts, ausser einer Fehlermeldung.
-	 * 
-	 * @param t
-	 *            Der abzumeldende Ticker
-	 */
-	public void abmelden(Ticker t) {
-		if (!istAngemeldet(t)) {
-			System.err.println("Der Ticker ist noch nicht angemeldet.");
-			return;
-		}
-		
-		Auftrag a = auftragZu(t);
-		
-		if (a.aktiv)
-			a.task.cancel();
-		liste.remove(a);
-	}
-	
-	/**
-	 * Macht diesen Manager frei von allen aktiven Tickern, jedoch ohne ihn selbst
-	 * zu beenden. Neue Ticker koennen jederzeit wieder angemeldet werden.
-	 */
-	public void alleAbmelden() {
-		for (Auftrag a : liste) {
-			if (a.aktiv)
-				a.task.cancel();
-		}
-		liste = new ArrayList<Auftrag>();
-	}
-	
-	/**
-	 * Beendet den Thread, den dieser Manager verwendet und damit den Manager
-	 * selbst. Sollte <b>nur</b> aufgerufen werden, wenn der Manager selbst
-	 * geloescht werden soll.
-	 */
-	public void kill() {
-		alleAbmelden();
-	}
-	
-	/**
-	 * Prueft, ob ein Font auf diesem Computer existiert.
-	 * 
-	 * @param name
-	 *            Der Name des zu ueberpruefenden Fonts
-	 * @return TRUE, wenn der Font auf dem PC existiert
-	 */
-	public static boolean fontExistiert(String name) {
-		for (int i = 0; i < fontNamen.length; i++) {
-			if (fontNamen[i].equals(name)) {
-				return true;
-			}
-		}
-		return false;
-	}
-	
-	/**
-	 * Diese Klasse beschreibt einen "Tick-Auftrag" und sammelt so alle eigenschaften:<br />
-	 * Ticker, Intervall, Aktivitaet.
-	 */
-	private final class Auftrag {
-		/**
-		 * Der Ticker dieses Auftrages
-		 */
-		private final Ticker ticker;
-		
-		/**
-		 * Das Intervall dieses Auftrages
-		 */
-		@SuppressWarnings("unused")
-		private int intervall;
-		
-		/**
-		 * Ob der Ticker momentan aktiv ist.
-		 */
-		private boolean aktiv;
-		
-		/**
-		 * Der eigentliche TimerTask
-		 */
-		private TimerTask task;
-		
-		/**
-		 * Konstruktor.
-		 * 
-		 * @param ticker
-		 *            Der Ticker dieses Auftrages.
-		 * @param intervall
-		 *            Das Aufrufintervall des Tickers in 1/ms.
-		 * @param aktiv
-		 *            Ob dieser Ticker aktiv ist
-		 */
-		public Auftrag(Ticker ticker, int intervall, boolean aktiv) {
-			this.ticker = ticker;
-			this.intervall = intervall;
-			this.aktiv = aktiv;
-		}
-		
-		/**
-		 * Prueft, ob dieser Auftrag einen bestimmten Ticker swteuert.
-		 * 
-		 * @param t
-		 *            Der Ticker, der auf Gleichheit mit dem angelegten zu pruefen ist.
-		 * @return <code>true</code>, wenn beide Ticker identisch sind (Pruefung mit <code>equals</code>), sonst <code>false</code>.
-		 */
-		public boolean steuert(Ticker t) {
-			return ticker.equals(t);
-		}
-		
-		/**
-		 * Setzt das Aufrufintervall neu.
-		 * 
-		 * @param intervall
-		 *            Das neue Aufrufintervall
-		 */
-		@SuppressWarnings("unused")
-		public void intervallSetzen(int intervall) {
-			this.intervall = intervall;
-		}
-		
-		/**
-		 * Setzt, ob der anliegende Ticker momentan aktiv ist.
-		 * 
-		 * @param aktiv
-		 *            Ob der anliegende Ticker aufgerufen werden soll, oder nicht.
-		 */
-		public void aktivSetzen(boolean aktiv) {
-			this.aktiv = aktiv;
-		}
-		
-		/**
-		 * Setzt den Task neu.
-		 * 
-		 * @param task
-		 *            Der neue tatsächliche TimerTask, der ausgeführt wird.
-		 */
-		public void taskSetzen(TimerTask task) {
-			this.task = task;
-		}
-	}
-}
-=======
-/*
- * Engine Alpha ist eine anfaengerorientierte 2D-Gaming Engine.
- * 
- * Copyright (C) 2011 Michael Andonie
- * 
- * This program is free software: you can redistribute it and/or modify
- * it under the terms of the GNU General Public License as published by
- * the Free Software Foundation, either version 3 of the License, or
- * any later version.
- * 
- * This program is distributed in the hope that it will be useful,
- * but WITHOUT ANY WARRANTY; without even the implied warranty of
- * MERCHANTABILITY or FITNESS FOR A PARTICULAR PURPOSE. See the
- * GNU General Public License for more details.
- * 
- * You should have received a copy of the GNU General Public License
- * along with this program. If not, see <http://www.gnu.org/licenses/>.
- */
-
-package ea;
-
-import java.awt.GraphicsEnvironment;
-import java.util.ArrayList;
-import java.util.Timer;
-import java.util.TimerTask;
-
-import ea.internal.util.Logger;
-
-/**
- * Der Manager ist eine Standartklasse und eine der wichtigsten der Engine Alpha, die zur Interaktion ausserhalb der engine benutzt werden kann.<br />
- * Neben einer Liste aller moeglichen Fonts handelt er auch das <b>Ticker-System</b>.
- * Dies ist ein relativ konsistentes System, das viele <b><code>Ticker</code></b>-Objekte - Interfaces mit einer Methode, die in immergleichen Abstaenden
- * immer wieder aufgerufen werden. <br />
- * <br />
- * 
- * Bewusst leitet sich diese Klasse nicht von <code>Thread</code> ab. Hierdurch kann ein Manager ohne grossen Ressourcenaufwand erstellt werden,
- * wobei der Thread (und damit Computerrechenzeit) erst mit dem aktiven Nutzen erstellt wird
- * 
- * @author Michael Andonie
- * @see Ticker
- */
-public class Manager extends Timer {
-	/**
-	 * Der Counter aller vorhandenen Manager-Tickerthreads
-	 */
-	private static int nummerCount = 0;
-	
-	/**
-	 * Der Standartmanager. Dieser wird nur innerhalb des "ea"-Paketes-verwendet!<br />
-	 * Er ist der Manager, der verschiedene Ticker-Beduerfnisse von einzelnen internen Klassen deckt und seine Fassung ist
-	 * exakt an der Anzahl der noetigen Ticker angeglichen. Dieser ist fuer:<br />
-	 * - Die Fensterkontrollroutine<br />
-	 * - Die Kollisionskontrollroutine der Klasse <code>Physik</code><br />
-	 * - Die Figurenanimationsroutine<br />
-	 * - Die Leuchtanimationsroutine
-	 */
-	public static final Manager standard = new Manager("Interner Routinenmanager");
-	
-	/**
-	 * Die Liste aller Auftraege.
-	 */
-	private volatile ArrayList<Auftrag> liste = new ArrayList<Auftrag>();
-	
-	/**
-	 * Der Name des Threads, ueber dem dieser Manager arbeitet
-	 */
-	@SuppressWarnings("unused")
-	private final String name;
-	
-	/**
-	 * Die 'Liste' aller moeglichen Fontnamen des Systems, auf dem man sich gerade befindet.<br />
-	 * Hiernach werden ueberpruefungen gemacht, ob die gewuenschte Schriftart auch auf dem hiesigen PC vorhanden ist.
-	 */
-	public static final String[] fontNamen;
-	
-	static {
-		GraphicsEnvironment ge = GraphicsEnvironment.getLocalGraphicsEnvironment();
-		fontNamen = ge.getAvailableFontFamilyNames();
-	}
-	
-	/**
-	 * Konstruktor eines Managers.<br />
-	 * Bei einem normalen Spiel muss nicht extra ein Manager erstellt werden. Dafuer gibt es bereits eine Referenz<br />
-	 * <br />
-	 * <code>public final Manager manager;</code><br />
-	 * <br />
-	 * in der Klass <code>Game</code> und damit auch in jeder spielsteurnden Klasse.
-	 * 
-	 * @param name
-	 *            Der Name, den der Thread haben wird, ueber den dieser Manager laeuft.<br />
-	 *            Dieser Parameter kann auch einfach weggelassen werden; in diesem Fall erhaelt der Ticker einen standartisierten Namen.
-	 * @see Manager()
-	 */
-	public Manager(String name) {
-		this.name = name;
-		nummerCount++;
-	}
-	
-	/**
-	 * Vereinfachter Konstruktor ohne Parameter.<br />
-	 * Bei einem normalen Spiel muss nicht extra ein Manager erstellt werden. Dafuer gibt es bereits eine Referenz<br />
-	 * <br />
-	 * <code>public final Manager manager;</code><br />
-	 * <br />
-	 * in der Klass <code>Game</code> und damit auch in jeder spielsteurnden Klasse.
-	 */
-	public Manager() {
-		this("Tickerthread " + (nummerCount + 1));
-	}
-	
-	/**
-	 * Meldet einen Ticker am Manager an. Ab sofort laeuft er auf diesem Manager und damit wird auch dessen <code>tick()</code>-Methode immer wieder aufgerufen.
-	 * 
-	 * @param t
-	 *            Der anzumeldende Ticker
-	 * @see anmelden(Ticker)
-	 */
-	public void anmelden(Ticker t, int intervall) {
-		anmelden(t);
-		
-		starten(t, intervall);
-	}
-	
-	/**
-	 * Macht diesem Manager einen Ticker bekannt, <b>OHNE</b> ihn aufzurufen.
-	 * 
-	 * @param t
-	 *            Der anzumeldende Ticker
-	 * @see anmelden(Ticker, int)
-	 */
-	public void anmelden(Ticker t) {
-		if (istAngemeldet(t)) {
-			Logger.error("Der Ticker ist bereits an diesem Manager angemeldet");
-			
-			return;
-		}
-		
-		liste.add(new Auftrag(t, 1000, false));
-	}
-	
-	/**
-	 * Gibt den Auftrag zu einem bestimmten Ticker aus.
-	 * 
-	 * @param t
-	 *            Der Ticker, zu dem der entsprechende Auftrag
-	 * @return
-	 */
-	private Auftrag auftragZu(Ticker t) {
-		for (Auftrag a : liste) {
-			if (a.steuert(t)) {
-				return a;
-			}
-		}
-		
-		return null;
-	}
-	
-	/**
-	 * Prueft, ob ein Ticker t bereits angemeldet ist.
-	 * 
-	 * @param t
-	 *            Der zu pruefende Ticker.
-	 * @return <code>true</code>, falls der Ticker bereits an diesem <code>Manager</code> angemeldet ist, sonst <code>false</code>.
-	 */
-	public boolean istAngemeldet(Ticker t) {
-		for (Auftrag a : liste) {
-			if (a.steuert(t)) {
-				return true;
-			}
-		}
-		
-		return false;
-	}
-	
-	/**
-	 * Startet einen Ticker, der <b>bereits an diesem Manager angemeldet ist</b>.<br />
-	 * Laueft der Ticker bereits, passiert gar nichts. War der Ticker nicht angemeldet, kommt eine Fehlermeldung.
-	 * 
-	 * @param t
-	 *            Der zu startende, <b>bereits am Manager angemeldete</b> Ticker.
-	 * @param intervall
-	 *            Das Intervall, in dem dieser Ticker ab sofort immer wieder aufgerufen wird.
-	 * @see anhalten(Ticker)
-	 */
-	public void starten(final Ticker t, int intervall) {
-		if (!istAngemeldet(t)) {
-			Logger.error("Der Ticker ist noch nicht angemeldet.");
-			return;
-		}
-		
-		Auftrag a = auftragZu(t);
-		
-		if (a.aktiv) {
-			Logger.error("Ticker ist bereits am Laufen!");
-			return;
-		}
-		
-		TimerTask tt = new TimerTask() {
-			@Override
-			public void run() {
-				t.tick();
-			}
-		};
-		
-		a.aktivSetzen(true);
-		a.taskSetzen(tt);
-		
-		this.schedule(tt, 0, intervall);
-	}
-	
-	/**
-	 * Haelt einen Ticker an, der <b>bereits an diesem Manager angemeldet ist</b>.<br />
-	 * Ist der Ticker bereits angehalten, passiert gar nichts. War der Ticker nicht angemeldet, kommt eine Fehlermeldung.
-	 * 
-	 * @param t
-	 *            Der anzuhaltende Ticker
-	 * @see starten(Ticker, int)
-	 */
-	public void anhalten(Ticker t) {
-		if (!istAngemeldet(t)) {
-			Logger.error("Der Ticker ist noch nicht angemeldet.");
-			return;
-		}
-		
-		Auftrag a = auftragZu(t);
-		TimerTask tt = a.task;
-		
-		a.aktivSetzen(false);
-		tt.cancel();
-	}
-	
-	/**
-	 * Diese Methode setzt das Intervall eines Tickers neu.
-	 * 
-	 * @param t
-	 *            Der Ticker, dessen Intervall geaendert werden soll.<br />
-	 *            Ist er nicht an dem Manager angemeldet, so wird eine Fehlermeldung ausgeloest!
-	 * @param intervall
-	 *            Das neue Intervall fuer den Ticker
-	 */
-	public void intervallSetzen(Ticker t, int intervall) {
-		if (!istAngemeldet(t)) {
-			Logger.error("Der Ticker ist noch nicht angemeldet.");
-			return;
-		}
-		
-		Auftrag a = auftragZu(t);
-		
-		if (a.aktiv) {
-			// TODO Abmelden
-			
-			anmelden(t, intervall);
-		}
-		
-		a.intervall = intervall;
-	}
-	
-	/**
-	 * Meldet einen Ticker ab.<br />
-	 * War dieser Ticker nicht angemeldet, so passiert nichts, ausser einer Fehlermeldung.
-	 * 
-	 * @param t
-	 *            Der abzumeldende Ticker
-	 */
-	public void abmelden(Ticker t) {
-		if (!istAngemeldet(t)) {
-			Logger.error("Der Ticker ist noch nicht angemeldet.");
-			return;
-		}
-		
-		Auftrag a = auftragZu(t);
-		
-		if (a.aktiv)
-			a.task.cancel();
-		liste.remove(a);
-	}
-	
-	/**
-	 * Macht diesen Manager frei von allen aktiven Tickern, jedoch ohne ihn selbst
-	 * zu beenden. Neue Ticker koennen jederzeit wieder angemeldet werden.
-	 */
-	public void alleAbmelden() {
-		for (Auftrag a : liste) {
-			if (a.aktiv)
-				a.task.cancel();
-		}
-		liste = new ArrayList<Auftrag>();
-	}
-	
-	/**
-	 * Beendet den Thread, den dieser Manager verwendet und damit den Manager
-	 * selbst. Sollte <b>nur</b> aufgerufen werden, wenn der Manager selbst
-	 * geloescht werden soll.
-	 */
-	public void kill() {
-		alleAbmelden();
-	}
-	
-	/**
-	 * Prueft, ob ein Font auf diesem Computer existiert.
-	 * 
-	 * @param name
-	 *            Der Name des zu ueberpruefenden Fonts
-	 * @return TRUE, wenn der Font auf dem PC existiert
-	 */
-	public static boolean fontExistiert(String name) {
-		for (int i = 0; i < fontNamen.length; i++) {
-			if (fontNamen[i].equals(name)) {
-				return true;
-			}
-		}
-		return false;
-	}
-	
-	/**
-	 * Diese Klasse beschreibt einen "Tick-Auftrag" und sammelt so alle eigenschaften:<br />
-	 * Ticker, Intervall, Aktivitaet.
-	 */
-	private final class Auftrag {
-		/**
-		 * Der Ticker dieses Auftrages
-		 */
-		private final Ticker ticker;
-		
-		/**
-		 * Das Intervall dieses Auftrages
-		 */
-		@SuppressWarnings("unused")
-		private int intervall;
-		
-		/**
-		 * Ob der Ticker momentan aktiv ist.
-		 */
-		private boolean aktiv;
-		
-		/**
-		 * Der eigentliche TimerTask
-		 */
-		private TimerTask task;
-		
-		/**
-		 * Konstruktor.
-		 * 
-		 * @param ticker
-		 *            Der Ticker dieses Auftrages.
-		 * @param intervall
-		 *            Das Aufrufintervall des Tickers in 1/ms.
-		 * @param aktiv
-		 *            Ob dieser Ticker aktiv ist
-		 */
-		public Auftrag(Ticker ticker, int intervall, boolean aktiv) {
-			this.ticker = ticker;
-			this.intervall = intervall;
-			this.aktiv = aktiv;
-		}
-		
-		/**
-		 * Prueft, ob dieser Auftrag einen bestimmten Ticker swteuert.
-		 * 
-		 * @param t
-		 *            Der Ticker, der auf Gleichheit mit dem angelegten zu pruefen ist.
-		 * @return <code>true</code>, wenn beide Ticker identisch sind (Pruefung mit <code>equals</code>), sonst <code>false</code>.
-		 */
-		public boolean steuert(Ticker t) {
-			return ticker.equals(t);
-		}
-		
-		/**
-		 * Setzt das Aufrufintervall neu.
-		 * 
-		 * @param intervall
-		 *            Das neue Aufrufintervall
-		 */
-		@SuppressWarnings("unused")
-		public void intervallSetzen(int intervall) {
-			this.intervall = intervall;
-		}
-		
-		/**
-		 * Setzt, ob der anliegende Ticker momentan aktiv ist.
-		 * 
-		 * @param aktiv
-		 *            Ob der anliegende Ticker aufgerufen werden soll, oder nicht.
-		 */
-		public void aktivSetzen(boolean aktiv) {
-			this.aktiv = aktiv;
-		}
-		
-		/**
-		 * Setzt den Task neu.
-		 * 
-		 * @param task
-		 *            Der neue tatsächliche TimerTask, der ausgeführt wird.
-		 */
-		public void taskSetzen(TimerTask task) {
-			this.task = task;
-		}
-	}
-}
->>>>>>> 10476c5a
+/*
+ * Engine Alpha ist eine anfaengerorientierte 2D-Gaming Engine.
+ * 
+ * Copyright (C) 2011 Michael Andonie
+ * 
+ * This program is free software: you can redistribute it and/or modify
+ * it under the terms of the GNU General Public License as published by
+ * the Free Software Foundation, either version 3 of the License, or
+ * any later version.
+ * 
+ * This program is distributed in the hope that it will be useful,
+ * but WITHOUT ANY WARRANTY; without even the implied warranty of
+ * MERCHANTABILITY or FITNESS FOR A PARTICULAR PURPOSE. See the
+ * GNU General Public License for more details.
+ * 
+ * You should have received a copy of the GNU General Public License
+ * along with this program. If not, see <http://www.gnu.org/licenses/>.
+ */
+
+package ea;
+
+import java.awt.GraphicsEnvironment;
+import java.util.ArrayList;
+import java.util.Timer;
+import java.util.TimerTask;
+
+import ea.internal.util.Logger;
+
+/**
+ * Der Manager ist eine Standartklasse und eine der wichtigsten der Engine Alpha, die zur Interaktion ausserhalb der engine benutzt werden kann.<br />
+ * Neben einer Liste aller moeglichen Fonts handelt er auch das <b>Ticker-System</b>.
+ * Dies ist ein relativ konsistentes System, das viele <b><code>Ticker</code></b>-Objekte - Interfaces mit einer Methode, die in immergleichen Abstaenden
+ * immer wieder aufgerufen werden. <br />
+ * <br />
+ * 
+ * Bewusst leitet sich diese Klasse nicht von <code>Thread</code> ab. Hierdurch kann ein Manager ohne grossen Ressourcenaufwand erstellt werden,
+ * wobei der Thread (und damit Computerrechenzeit) erst mit dem aktiven Nutzen erstellt wird
+ * 
+ * @author Michael Andonie
+ * @see Ticker
+ */
+public class Manager extends Timer {
+	/**
+	 * Der Counter aller vorhandenen Manager-Tickerthreads
+	 */
+	private static int nummerCount = 0;
+	
+	/**
+	 * Der Standartmanager. Dieser wird nur innerhalb des "ea"-Paketes-verwendet!<br />
+	 * Er ist der Manager, der verschiedene Ticker-Beduerfnisse von einzelnen internen Klassen deckt und seine Fassung ist
+	 * exakt an der Anzahl der noetigen Ticker angeglichen. Dieser ist fuer:<br />
+	 * - Die Fensterkontrollroutine<br />
+	 * - Die Kollisionskontrollroutine der Klasse <code>Physik</code><br />
+	 * - Die Figurenanimationsroutine<br />
+	 * - Die Leuchtanimationsroutine
+	 */
+	public static final Manager standard = new Manager("Interner Routinenmanager");
+	
+	/**
+	 * Die Liste aller Auftraege.
+	 */
+	private volatile ArrayList<Auftrag> liste = new ArrayList<Auftrag>();
+	
+	/**
+	 * Der Name des Threads, ueber dem dieser Manager arbeitet
+	 */
+	@SuppressWarnings("unused")
+	private final String name;
+	
+	/**
+	 * Die 'Liste' aller moeglichen Fontnamen des Systems, auf dem man sich gerade befindet.<br />
+	 * Hiernach werden ueberpruefungen gemacht, ob die gewuenschte Schriftart auch auf dem hiesigen PC vorhanden ist.
+	 */
+	public static final String[] fontNamen;
+	
+	static {
+		GraphicsEnvironment ge = GraphicsEnvironment.getLocalGraphicsEnvironment();
+		fontNamen = ge.getAvailableFontFamilyNames();
+	}
+	
+	/**
+	 * Konstruktor eines Managers.<br />
+	 * Bei einem normalen Spiel muss nicht extra ein Manager erstellt werden. Dafuer gibt es bereits eine Referenz<br />
+	 * <br />
+	 * <code>public final Manager manager;</code><br />
+	 * <br />
+	 * in der Klass <code>Game</code> und damit auch in jeder spielsteurnden Klasse.
+	 * 
+	 * @param name
+	 *            Der Name, den der Thread haben wird, ueber den dieser Manager laeuft.<br />
+	 *            Dieser Parameter kann auch einfach weggelassen werden; in diesem Fall erhaelt der Ticker einen standartisierten Namen.
+	 * @see Manager()
+	 */
+	public Manager(String name) {
+		this.name = name;
+		nummerCount++;
+	}
+	
+	/**
+	 * Vereinfachter Konstruktor ohne Parameter.<br />
+	 * Bei einem normalen Spiel muss nicht extra ein Manager erstellt werden. Dafuer gibt es bereits eine Referenz<br />
+	 * <br />
+	 * <code>public final Manager manager;</code><br />
+	 * <br />
+	 * in der Klass <code>Game</code> und damit auch in jeder spielsteurnden Klasse.
+	 */
+	public Manager() {
+		this("Tickerthread " + (nummerCount + 1));
+	}
+	
+	/**
+	 * Meldet einen Ticker am Manager an. Ab sofort laeuft er auf diesem Manager und damit wird auch dessen <code>tick()</code>-Methode immer wieder aufgerufen.
+	 * 
+	 * @param t
+	 *            Der anzumeldende Ticker
+	 * @see anmelden(Ticker)
+	 */
+	public void anmelden(Ticker t, int intervall) {
+		anmelden(t);
+		
+		starten(t, intervall);
+	}
+	
+	/**
+	 * Macht diesem Manager einen Ticker bekannt, <b>OHNE</b> ihn aufzurufen.
+	 * 
+	 * @param t
+	 *            Der anzumeldende Ticker
+	 * @see anmelden(Ticker, int)
+	 */
+	public void anmelden(Ticker t) {
+		if (istAngemeldet(t)) {
+			Logger.error("Der Ticker ist bereits an diesem Manager angemeldet");
+			
+			return;
+		}
+		
+		liste.add(new Auftrag(t, 1000, false));
+	}
+	
+	/**
+	 * Gibt den Auftrag zu einem bestimmten Ticker aus.
+	 * 
+	 * @param t
+	 *            Der Ticker, zu dem der entsprechende Auftrag
+	 * @return
+	 */
+	private Auftrag auftragZu(Ticker t) {
+		for (Auftrag a : liste) {
+			if (a.steuert(t)) {
+				return a;
+			}
+		}
+		
+		return null;
+	}
+	
+	/**
+	 * Prueft, ob ein Ticker t bereits angemeldet ist.
+	 * 
+	 * @param t
+	 *            Der zu pruefende Ticker.
+	 * @return <code>true</code>, falls der Ticker bereits an diesem <code>Manager</code> angemeldet ist, sonst <code>false</code>.
+	 */
+	public boolean istAngemeldet(Ticker t) {
+		for (Auftrag a : liste) {
+			if (a.steuert(t)) {
+				return true;
+			}
+		}
+		
+		return false;
+	}
+	
+	/**
+	 * Startet einen Ticker, der <b>bereits an diesem Manager angemeldet ist</b>.<br />
+	 * Laueft der Ticker bereits, passiert gar nichts. War der Ticker nicht angemeldet, kommt eine Fehlermeldung.
+	 * 
+	 * @param t
+	 *            Der zu startende, <b>bereits am Manager angemeldete</b> Ticker.
+	 * @param intervall
+	 *            Das Intervall, in dem dieser Ticker ab sofort immer wieder aufgerufen wird.
+	 * @see anhalten(Ticker)
+	 */
+	public void starten(final Ticker t, int intervall) {
+		if (!istAngemeldet(t)) {
+			Logger.error("Der Ticker ist noch nicht angemeldet.");
+			return;
+		}
+		
+		Auftrag a = auftragZu(t);
+		
+		if (a.aktiv) {
+			Logger.error("Ticker ist bereits am Laufen!");
+			return;
+		}
+		
+		TimerTask tt = new TimerTask() {
+			@Override
+			public void run() {
+				t.tick();
+			}
+		};
+		
+		a.aktivSetzen(true);
+		a.taskSetzen(tt);
+		
+		this.schedule(tt, 0, intervall);
+	}
+	
+	/**
+	 * Haelt einen Ticker an, der <b>bereits an diesem Manager angemeldet ist</b>.<br />
+	 * Ist der Ticker bereits angehalten, passiert gar nichts. War der Ticker nicht angemeldet, kommt eine Fehlermeldung.
+	 * 
+	 * @param t
+	 *            Der anzuhaltende Ticker
+	 * @see starten(Ticker, int)
+	 */
+	public void anhalten(Ticker t) {
+		if (!istAngemeldet(t)) {
+			Logger.error("Der Ticker ist noch nicht angemeldet.");
+			return;
+		}
+		
+		Auftrag a = auftragZu(t);
+		TimerTask tt = a.task;
+		
+		a.aktivSetzen(false);
+		tt.cancel();
+	}
+	
+	/**
+	 * Diese Methode setzt das Intervall eines Tickers neu.
+	 * 
+	 * @param t
+	 *            Der Ticker, dessen Intervall geaendert werden soll.<br />
+	 *            Ist er nicht an dem Manager angemeldet, so wird eine Fehlermeldung ausgeloest!
+	 * @param intervall
+	 *            Das neue Intervall fuer den Ticker
+	 */
+	public void intervallSetzen(Ticker t, int intervall) {
+		if (!istAngemeldet(t)) {
+			Logger.error("Der Ticker ist noch nicht angemeldet.");
+			return;
+		}
+		
+		Auftrag a = auftragZu(t);
+		
+		if (a.aktiv) {
+			// TODO Abmelden
+			
+			anmelden(t, intervall);
+		}
+		
+		a.intervall = intervall;
+	}
+	
+	/**
+	 * Meldet einen Ticker ab.<br />
+	 * War dieser Ticker nicht angemeldet, so passiert nichts, ausser einer Fehlermeldung.
+	 * 
+	 * @param t
+	 *            Der abzumeldende Ticker
+	 */
+	public void abmelden(Ticker t) {
+		if (!istAngemeldet(t)) {
+			Logger.error("Der Ticker ist noch nicht angemeldet.");
+			return;
+		}
+		
+		Auftrag a = auftragZu(t);
+		
+		if (a.aktiv)
+			a.task.cancel();
+		liste.remove(a);
+	}
+	
+	/**
+	 * Macht diesen Manager frei von allen aktiven Tickern, jedoch ohne ihn selbst
+	 * zu beenden. Neue Ticker koennen jederzeit wieder angemeldet werden.
+	 */
+	public void alleAbmelden() {
+		for (Auftrag a : liste) {
+			if (a.aktiv)
+				a.task.cancel();
+		}
+		liste = new ArrayList<Auftrag>();
+	}
+	
+	/**
+	 * Beendet den Thread, den dieser Manager verwendet und damit den Manager
+	 * selbst. Sollte <b>nur</b> aufgerufen werden, wenn der Manager selbst
+	 * geloescht werden soll.
+	 */
+	public void kill() {
+		alleAbmelden();
+	}
+	
+	/**
+	 * Prueft, ob ein Font auf diesem Computer existiert.
+	 * 
+	 * @param name
+	 *            Der Name des zu ueberpruefenden Fonts
+	 * @return TRUE, wenn der Font auf dem PC existiert
+	 */
+	public static boolean fontExistiert(String name) {
+		for (int i = 0; i < fontNamen.length; i++) {
+			if (fontNamen[i].equals(name)) {
+				return true;
+			}
+		}
+		return false;
+	}
+	
+	/**
+	 * Diese Klasse beschreibt einen "Tick-Auftrag" und sammelt so alle eigenschaften:<br />
+	 * Ticker, Intervall, Aktivitaet.
+	 */
+	private final class Auftrag {
+		/**
+		 * Der Ticker dieses Auftrages
+		 */
+		private final Ticker ticker;
+		
+		/**
+		 * Das Intervall dieses Auftrages
+		 */
+		@SuppressWarnings("unused")
+		private int intervall;
+		
+		/**
+		 * Ob der Ticker momentan aktiv ist.
+		 */
+		private boolean aktiv;
+		
+		/**
+		 * Der eigentliche TimerTask
+		 */
+		private TimerTask task;
+		
+		/**
+		 * Konstruktor.
+		 * 
+		 * @param ticker
+		 *            Der Ticker dieses Auftrages.
+		 * @param intervall
+		 *            Das Aufrufintervall des Tickers in 1/ms.
+		 * @param aktiv
+		 *            Ob dieser Ticker aktiv ist
+		 */
+		public Auftrag(Ticker ticker, int intervall, boolean aktiv) {
+			this.ticker = ticker;
+			this.intervall = intervall;
+			this.aktiv = aktiv;
+		}
+		
+		/**
+		 * Prueft, ob dieser Auftrag einen bestimmten Ticker swteuert.
+		 * 
+		 * @param t
+		 *            Der Ticker, der auf Gleichheit mit dem angelegten zu pruefen ist.
+		 * @return <code>true</code>, wenn beide Ticker identisch sind (Pruefung mit <code>equals</code>), sonst <code>false</code>.
+		 */
+		public boolean steuert(Ticker t) {
+			return ticker.equals(t);
+		}
+		
+		/**
+		 * Setzt das Aufrufintervall neu.
+		 * 
+		 * @param intervall
+		 *            Das neue Aufrufintervall
+		 */
+		@SuppressWarnings("unused")
+		public void intervallSetzen(int intervall) {
+			this.intervall = intervall;
+		}
+		
+		/**
+		 * Setzt, ob der anliegende Ticker momentan aktiv ist.
+		 * 
+		 * @param aktiv
+		 *            Ob der anliegende Ticker aufgerufen werden soll, oder nicht.
+		 */
+		public void aktivSetzen(boolean aktiv) {
+			this.aktiv = aktiv;
+		}
+		
+		/**
+		 * Setzt den Task neu.
+		 * 
+		 * @param task
+		 *            Der neue tatsächliche TimerTask, der ausgeführt wird.
+		 */
+		public void taskSetzen(TimerTask task) {
+			this.task = task;
+		}
+	}
+}