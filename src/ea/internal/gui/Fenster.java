/*
 * Engine Alpha ist eine anfaengerorientierte 2D-Gaming Engine.
 * 
 * Copyright (C) 2011 Michael Andonie
 * 
 * This program is free software: you can redistribute it and/or modify
 * it under the terms of the GNU General Public License as published by
 * the Free Software Foundation, either version 3 of the License, or
 * any later version.
 * 
 * This program is distributed in the hope that it will be useful,
 * but WITHOUT ANY WARRANTY; without even the implied warranty of
 * MERCHANTABILITY or FITNESS FOR A PARTICULAR PURPOSE. See the
 * GNU General Public License for more details.
 * 
 * You should have received a copy of the GNU General Public License
 * along with this program. If not, see <http://www.gnu.org/licenses/>.
 */

package ea.internal.gui;

import java.awt.AWTException;
import java.awt.Dimension;
import java.awt.DisplayMode;
import java.awt.Font;
import java.awt.FontMetrics;
import java.awt.Frame;
import java.awt.GraphicsDevice;
import java.awt.GraphicsEnvironment;
import java.awt.Insets;
import java.awt.Point;
import java.awt.Robot;
import java.awt.event.InputEvent;
import java.awt.event.KeyEvent;
import java.awt.event.KeyListener;
import java.awt.event.MouseEvent;
import java.awt.event.MouseListener;
import java.awt.event.MouseMotionListener;
import java.awt.event.WindowAdapter;
import java.awt.event.WindowEvent;
import java.awt.image.BufferedImage;

import ea.BoundingRechteck;
import ea.Kamera;
import ea.Knoten;
import ea.Manager;
import ea.Maus;
import ea.Punkt;
import ea.Raum;
import ea.SimpleGraphic;
import ea.TastenGedruecktReagierbar;
import ea.TastenLosgelassenReagierbar;
import ea.TastenReagierbar;
import ea.Ticker;
import ea.Vektor;
import ea.internal.gra.Zeichenebene;
import ea.internal.gra.Zeichner;
import ea.internal.util.Logger;

/**
 * Das Fenster als Oberfenster.<br />
 * In ihm 'faengt sich die Maus, sie kann also das Fenster nicht mehr nach dem
 * Betreten verlassen.
 * 
 * @author Michael Andonie, Niklas Keller
 */
public class Fenster extends Frame {
	private static final long serialVersionUID = 1L;
	
	/**
	 * Counter, der die Anzahl der effektiv vorhandenen Frames zählt.
	 */
	private static volatile int frameCount = 0;
	
	/**
	 * Gibt an, ob das Fenster im Vollbildmodus arbeitet
	 */
	private final boolean vollbild;
	
	/**
	 * Gibt an, ob die aktuelle (relative) Maus innerhalb des passablen
	 * Fensterbereiches liegt.<br />
	 * Gibt es keine solche ist dieser Wert irrelevant.
	 */
	@SuppressWarnings("unused")
	private volatile boolean mausAusBild = false;
	
	/**
	 * Gibt an, ob der gerade Verarbeitete Klick mitzaehlt, also vom Benutzer
	 * selbst gemacht wurde.
	 */
	private boolean zaehlt = true;
	
	/**
	 * Das Panel, das fuer die Zeichenroutine verantwortlich ist.
	 */
	private Zeichner zeichner;
	
	/**
	 * Die Liste aller TastenListener.
	 */
	private java.util.ArrayList<TastenReagierbar> listener = new java.util.ArrayList<TastenReagierbar>();
	
	/**
	 * Die Liste aller TastenGedrueckt-Listener
	 */
	private java.util.ArrayList<TastenGedruecktReagierbar> gedrListener = new java.util.ArrayList<TastenGedruecktReagierbar>();
	
	/**
	 * Die Liste aller TastenLosgelassen-Listener
	 */
	private java.util.ArrayList<TastenLosgelassenReagierbar> losListener = new java.util.ArrayList<TastenLosgelassenReagierbar>();
	
	/**
	 * Die Maus, die in dem Fenster sichtbar ist.<br />
	 * Ist diese Referenz null, kann man keine Maus sehen.
	 */
	private volatile Maus maus = null;
	
	/**
	 * Ein Roboter, der die Maus bei austritt im Fenster haelt.
	 */
	private Robot robot;
	
	/**
	 * Das Bild der Maus.
	 */
	private Raum mausBild;
	
	/**
	 * Ein boolean-Array als die Tastentabelle, nach der fuer die
	 * gedrueckt-Methoden vorgegangen wird.<br />
	 * Ist ein Wert <code>true</code>, so ist die Taste dieses Indexes
	 * heruntergedrueckt.
	 */
	private volatile boolean[] tabelle;
	
	/**
	 * Statische Hilfsinstanz zur Vereinfachung der Frameabhaengigen Abfragen
	 */
	public static Fenster instanz = null;
	
	/**
	 * Konstruktor fuer Objekte der Klasse Fenster.
	 * 
	 * @param breite
	 *            Die Breite des Fensters. (Bei erfolgreichem Vollbild die neue
	 *            Standartbildschirmbreite)
	 * @param hoehe
	 *            Die Hoehe des Fensters. (Bei erfolgreichem Vollbild die neue
	 *            Standartbildschirmhoehe)
	 * @param titel
	 *            Der Titel, der auf dem Fenster gezeigt wird (Auch bei Vollbild
	 *            nicht zu sehen).Wenn kein Titel erwuenscht ist, kann ein
	 *            leerer String (<code>""</code>) eingegeben werden.
	 * @param vollbild
	 *            Ob das Fenster ein echtes Vollbild sein soll, sprich den
	 *            gesamten Bildschirm ausfuellen soll und nicht mehr wie ein
	 *            Fenster aussehen soll.<br />
	 *            Es kann sein, dass Vollbild zum Beispiel aufgrund eines
	 *            Veralteten Javas oder inkompatiblen PCs nicht moeglich ist,
	 *            <b>in diesem Fall wird ein normales Fenster mit den eingegeben
	 *            Werten erzeugt</b>.<br />
	 *            Daher ist das x/y - Feld eine Pflichteingabe.
	 * @param fensterX
	 *            Die X-Koordinate des Fensters auf dem Computerbildschirm.
	 * @param fensterY
	 *            Die Y-Koordinate des Fensters auf dem Computerbildschirm.
	 */
	@SuppressWarnings("serial")
	public Fenster(int breite, int hoehe, String titel, boolean vollbild,
			int fensterX, int fensterY) {
		super(titel);
		
		frameCount++;
		
		int WINDOW_FRAME = 1;
		int WINDOW_FULLSCREEN = 2;
		int WINDOW_FULLSCREEN_FRAME = 4;
		
		int windowMode = vollbild ? WINDOW_FULLSCREEN : WINDOW_FRAME;
		
		tabelle = new boolean[45];
		
		this.vollbild = vollbild;
		this.setSize(breite, hoehe);
		this.setResizable(false);
		
		// ------------------------------------- //
		
		GraphicsEnvironment env = GraphicsEnvironment
				.getLocalGraphicsEnvironment();
		GraphicsDevice[] devices = env.getScreenDevices();
		Dimension screenSize = getToolkit().getScreenSize();
		
		if (vollbild) {
			if (devices[0].isFullScreenSupported()) {
				breite = screenSize.width;
				hoehe = screenSize.height;
				
				windowMode = WINDOW_FULLSCREEN;
			} else {
				System.err.println("Achtung!");
				System.err
						.println("Vollbild war nicht möglich, weil dieser PC dies nicht unterstützt!");
				
				windowMode = WINDOW_FULLSCREEN_FRAME;
			}
		} else {
			int x = screenSize.width / 8, y = screenSize.height / 8;
			
			if (fensterX > -1 && fensterX < screenSize.width)
				x = fensterX;
			if (fensterY > -1 && fensterY < screenSize.height)
				y = fensterY;
			
			setLocation(x, y);
			
			windowMode = WINDOW_FRAME;
		}
		
		// ------------------------------------- //
		
		if (windowMode == WINDOW_FULLSCREEN) {
			setUndecorated(true);
			devices[0].setFullScreenWindow(this);
			
			// Resolution-Check
			boolean success = false;
			
			if (devices[0].isDisplayChangeSupported()) {
				DisplayMode[] displayMode = devices[0].getDisplayModes();
				
				System.out.println("DisplayModes: " + displayMode.length);
				
				for (int i = 0; i < displayMode.length; i++) {
					System.out.println((i + 1) + ": " + "Breite: "
							+ displayMode[i].getWidth() + ", Höhe: "
							+ displayMode[i].getHeight());
					
					if (displayMode[i].getWidth() == breite
							&& displayMode[i].getHeight() == hoehe) {
						devices[0].setDisplayMode(new DisplayMode(breite,
								hoehe, displayMode[i].getBitDepth(),
								displayMode[i].getRefreshRate()));
						System.out.println("SET!");
						success = true;
						break;
					}
				}
				
				if (!success) {
					System.err.println("Achtung!");
					System.err
							.println("Die angegebene Auflösung wird von diesem Bildschirm nicht unterstützt!");
					System.err
							.println("Nur besondere Auflösungen sind möglich, z.B. 800 x 600.");
					System.err
							.println("Diese sollten in der Konsole vor dieser Fehlerausgabe gelistet sein.");
				}
			} else {
				System.err
						.println("Dieser Bildschirm unterstützt keine Auflösungsänderung!");
			}
			
			if (!success) {
				System.err
						.println("Die gewünschte Auflösung wird nicht vom Hauptbildschirm des Computers unterstützt!");
			}
		}
		
		else if (windowMode == WINDOW_FULLSCREEN_FRAME) {
			setVisible(true);
			
			setBounds(env.getMaximumWindowBounds());
			setExtendedState(MAXIMIZED_BOTH);
			
			Insets insets = getInsets();
			breite = getWidth() - insets.left - insets.right;
			hoehe = getHeight() - insets.top - insets.bottom;
		}
		
		else if (windowMode == WINDOW_FRAME) {
			setVisible(true);
		}
		
		zeichner = new Zeichner(breite, hoehe, new Kamera(breite, hoehe,
				new Zeichenebene()));
		add(zeichner);
		zeichner.init();
		
		if (windowMode == (WINDOW_FULLSCREEN_FRAME | WINDOW_FRAME))
			pack();
		
		// ------------------------------------- //
		
		// Der Roboter
		try {
			robot = new Robot(devices[0]);
		} catch (AWTException e) {
			System.err.println("Achtung!");
			System.err.println("Es war nicht möglich ein GUI-Controlobjekt zu erstelllen!");
			System.err.println("Zentrale Funktionen der Maus-Interaktion werden nicht funktionieren.");
			System.err.println("Grund: Dies liegt an diesem Computer.");
		}
		
		// Die Listener
		addKeyListener();
		addMouseListener();
		addMouseMotionListener();
		addWindowListener(new Adapter(this));
		addWindowListener(new WindowAdapter() {
			public void windowClosing(WindowEvent e) {
				loeschen();
			}
		});
		removeCursor();
		
		// Mausfang
		Manager.standard.anmelden(new Ticker() {
			public void tick() {
				if (hatMaus() && !maus.absolut() && maus.bewegend()) {
					try {
						BoundingRechteck r = mausBild.dimension();
						Punkt hs = maus.hotSpot();
						BoundingRechteck praeferenz = mausPlatz();
						Punkt p = new Punkt(r.x + hs.realX(), r.y + hs.realY());
						if (!praeferenz.istIn(p) && maus.bewegend()) {
							getCam().verschieben(
									(new Vektor(praeferenz.zentrum(), p)
											.teilen(20)));
						}
					} catch (NullPointerException e) {
						// Einfangen der maximal einmaligen RuntimeException zum
						// sichern
						// ???
					}
				}
				for (TastenGedruecktReagierbar t : gedrListener) {
					for (int i = 0; i < tabelle.length; i++) {
						if (tabelle[i]) {
							t.tasteGedrueckt(i);
						}
					}
				}
			}
		}, 50);
		
		instanz = this;
	}
	
	private void addKeyListener() {
		KeyListener keyListener = new KeyListener() {
			public void keyPressed(KeyEvent e) {
				tastenAktion(e);
			}
			
			public void keyReleased(KeyEvent e) {
				int i = zuordnen(e.getKeyCode());
				
				if (i == -1)
					return;
				
				tabelle[i] = false;
				
				for (TastenLosgelassenReagierbar l : losListener)
					l.tasteLosgelassen(i);
			}
			
			public void keyTyped(KeyEvent e) {
			}
		};
		
		addKeyListener(keyListener);
		zeichner.addKeyListener(keyListener);
	}
	
	private void addMouseListener() {
		zeichner.addMouseListener(new MouseListener() {
			public void mouseExited(MouseEvent e) {
			}
			
			public void mouseEntered(MouseEvent e) {
				if (hatMaus()) {
					Point po = getLocation();
					
					int startX = (getWidth() / 2);
					int startY = (getHeight() / 2);
					
					robot.mouseMove(startX + po.x, startY + po.y);
				}
				
				zaehlt = false;
				
				robot.mousePress(InputEvent.BUTTON1_MASK);
				robot.mouseRelease(InputEvent.BUTTON1_MASK);
			}
			
			public void mouseReleased(MouseEvent e) {
				mausAktion(e, true);
			}
			
			public void mousePressed(MouseEvent e) {
				mausAktion(e, false);
			}
			
			public void mouseClicked(MouseEvent e) {
			}
		});
	}
	
	private void addMouseMotionListener() {
		zeichner.addMouseMotionListener(new MouseMotionListener() {
			public void mouseMoved(MouseEvent e) {
				mausBewegung(e);
			}
			
			public void mouseDragged(MouseEvent e) {
				mausBewegung(e);
			}
		});
	}
	
	private void removeCursor() {
		mausLoeschen();
	}
	
	/**
	 * Einfacher Alternativkonstruktor.<br />
	 * Erstellt ein normales Fenster mit der eingegeben Groesse.
	 * 
	 * @param x
	 *            Die Breite
	 * @param y
	 *            Die Hoehe
	 */
	public Fenster(int x, int y) {
		this(x, y, "EngineAlpha - Ein Projekt von Michael Andonie", false, 50,
				50);
	}
	
	/**
	 * Minimiert das Fenster (bringt es in die Taskleiste).
	 */
	public void minimieren() {
		setState(ICONIFIED);
	}
	
	/**
	 * Maximiert das Fenster (bringt es aus der Taskleiste wieder auf den
	 * Bildschirm)
	 */
	public void maximieren() {
		setState(NORMAL);
	}
	
	/**
	 * Gibt zurueck, ob dieses Fenster ein Vollbild ist oder nicht.
	 * 
	 * @return <code>true</code>, wenn das Fenster ein Vollbild ist, sonst <code>false</code>.
	 */
	public boolean vollbild() {
		return vollbild;
	}
	
	/**
	 * Meldet den hintergrund dieses Fensters und damit des Spiels an.<br />
	 * Gibt es bereits einen, so wird dieser fortan nicht mehr gezeichnet,
	 * dafuer nun dieser. Sollten mehrere Objekte erwuenscht sein, gezeichnet zu
	 * werden, so empfiehlt es sich, diese in einem <code>Knoten</code>-Objekt
	 * zu sammeln und dann anzumelden.<br />
	 * <b>Achtung!</b><br />
	 * Diese Objekte sollten nicht an der Physik angemeldet werden, dies fuehrt
	 * natuerlich zu ungewollten Problemen!
	 * 
	 * @param hintergrund
	 *            Der anzumeldende Hintergrund
	 */
	public void hintergrundAnmelden(Raum hintergrund) {
		zeichner.hintergrundAnmelden(hintergrund);
	}
	
	/**
	 * Meldet einen TastenReagierbar - Listener an.
	 * 
	 * @param t
	 *            Der neu anzumeldende Listener.
	 */
	public void anmelden(TastenReagierbar t) {
		if (t == null) {
			System.err.println("Der Listener war null !!!");
			return;
		}
		
		listener.add(t);
	}
	
	/**
	 * Meldet einen TastenGedruecktReagierbar-Listener an.<br />
	 * <b>!!!!!!!!!!!!!!!!!!!!!!!!!!!!!!!!!!!!!!!ACHTUNG!!!!!!!!!!!!!!!!!!!!!!!!
	 * !!!!!!!!!!!!!!!</b><br />
	 * TastenReagierbar und TastenGedruecktReagierbar sind 2 vollkommen
	 * unterschiedliche Interfaces! Das eine wird bei jedem Druck aufs neue
	 * aktiviert, waehrend das andere gleichmaessig aufgerufen wird, solange die
	 * Taste heruntergedrueckt ist.
	 * 
	 * @param t
	 *            Der listener, der ab sofort ueber gedrueckte Tasten informiert
	 *            wird.
	 */
	public void tastenGedruecktAnmelden(TastenGedruecktReagierbar t) {
		if (t == null) {
			System.err.println("Der Listener war null !!!");
			return;
		}
		
		gedrListener.add(t);
	}
	
	/**
	 * Meldet einen TastenGedruecktReagierbar-Listener an.<br />
	 * Diese Methode warappt lediglich <code>tastenGedruecktAnmelden(TastenGedruecktReagierbar)</code> und dient
	 * der Praevention unnoetiger Compilermeldungen wegen nichtfindens einer
	 * Methode.
	 * 
	 * @param t
	 *            Der listener, der ab sofort ueber gedrueckte Tasten informiert
	 *            wird.
	 * @see #tastenGedruecktAnmelden(TastenGedruecktReagierbar)
	 */
	public void tastenGedruecktReagierbarAnmelden(TastenGedruecktReagierbar t) {
		this.tastenGedruecktAnmelden(t);
	}
	
	/**
	 * Meldet einen TastenLosgelassenReagierbar-Listener an.<br />
	 * <b>!!!!!!!!!!!!!!!!!!!!!!!!!!!!!!!!!!!!!!!ACHTUNG!!!!!!!!!!!!!!!!!!!!!!!!
	 * !!!!!!!!!!!!!!!</b><br />
	 * TastenReagierbar und TastenLosgelassenReagierbar sind 2 vollkommen
	 * unterschiedliche Interfaces! Das eine wird beim Runterdruecken, das
	 * andere beim Loslassen der Tasten aktiviert.
	 */
	public void tastenLosgelassenAnmelden(TastenLosgelassenReagierbar t) {
		if (t == null) { // TODO Exception? => breaks backwards comp.
			Logger.error("Der Listener war null !!!");
			return;
		}
		
		losListener.add(t);
	}
	
	/**
	 * Meldet einen TastenLosgelassenReagierbar-Listener an als exakt parallele
	 * Methode zu <code>tastenLosgelassenAnmelden()</code>, jedoch eben ein
	 * etwas laengerer, aber vielleicht auch logischerer Name; fuehrt jedoch
	 * exakt die selbe Methode aus!<br />
	 * <b>!!!!!!!!!!!!!!!!!!!!!!!!!!!!!!!!!!!!!!!ACHTUNG!!!!!!!!!!!!!!!!!!!!!!!!
	 * !!!!!!!!!!!!!!!</b><br />
	 * <code>TastenReagierbar</code> und <code>TastenLosgelassenReagierbar</code> sind 2 vollkommen
	 * unterschiedliche Interfaces! Das eine wird beim Runterdruecken, das
	 * andere beim Loslassen der Tasten aktiviert.
	 * 
	 * @see #tastenLosgelassenAnmelden(TastenLosgelassenReagierbar)
	 */
	public void tastenLosgelassenReagierbarAnmelden(
			TastenLosgelassenReagierbar t) {
		this.tastenLosgelassenAnmelden(t);
	}
	
	/**
	 * Meldet eine Maus an.<br />
	 * Im Gegensatz zu den TastenReagierbar-Listenern kann nur eine Maus am
	 * Fenster angemeldet sein.
	 * 
	 * @param m
	 *            Die anzumeldende Maus
	 */
	public void anmelden(Maus m) {
		if (hatMaus()) {
			System.err.println("Es ist bereits eine Maus angemeldet!");
		} else {
			maus = m;
			
			BoundingRechteck r = maus.getImage().dimension();
			maus.getImage().positionSetzen(((getWidth() - r.breite) / 2),
					(getHeight() - r.hoehe) / 2);
			mausBild = maus.getImage();
			
			zeichner.anmelden(mausBild);
		}
	}
	
	/**
	 * Loescht das Maus-Objekt des Fensters.<br />
	 * Hatte das Fenster keine, ergibt sich selbstredend keine Aenderung.
	 */
	public void mausLoeschen() {
		this.setCursor(getToolkit().createCustomCursor(
				new BufferedImage(1, 1, BufferedImage.TYPE_INT_ARGB),
				new Point(0, 0), "NOCURSOR"));
		maus = null;
	}
	
	/**
	 * Testet, ob eine Maus im Spiel vorhanden ist.
	 * 
	 * @return TRUE, wenn eine Maus im Spiel ist.
	 */
	public boolean hatMaus() {
		return (maus != null);
	}
	
	/**
	 * Gibt an, ob die Maus den Bildschirm bewegen kann.
	 * 
	 * @return TRUE, wenn die Maus den Bildschirm bewegen kann, FALSE, wenn
	 *         nicht.<br />
	 *         Ist keine Maus angemeldet, ist das Ergebnis ebenfalls FALSE.
	 */
	public boolean mausBewegt() {
		if (hatMaus()) {
			return maus.bewegend();
		}
		
		return false;
	}
	
	/**
	 * @return Die Kamera, passend zu diesem Fenster
	 */
	public Kamera getCam() {
		return zeichner.cam();
	}
	
	/**
	 * @return Der Statische Basisknoten.
	 */
	public Knoten getStatNode() {
		return zeichner.statNode();
	}
	
	/**
	 * Gibt die Maus aus.
	 * 
	 * @return Die aktuelle Maus. Kann <code>null</code> sein!!
	 */
	public Maus getMaus() {
		return maus;
	}
	
	/**
	 * Gibt die Fenstermasse in einem BoundingRechteck an.
	 * 
	 * @return ein BoundingRechteck mit Position (0|0), dessen Hoehe & Breite
	 *         die Masse des Fensters in Pixel angeben.
	 * @see ea.BoundingRechteck
	 */
	public BoundingRechteck fenstermasse() {
		return zeichner.masse();
	}
	
	/**
	 * Statische Methode zum Oeffentlichen Berechnen der Fontmetriken des
	 * offenen Fensters.
	 * 
	 * @param f
	 *            Der zu ueberpruefende Font
	 * @return Das zu dem Font und aktiven Fenster gehoerende FontMetrics-Objekt
	 */
	public static FontMetrics metrik(Font f) {
		return instanz.getFontMetrics(f);
	}
	
	/**
	 * Gibt die aktuellste Instanz dieser KLasse wieder.
	 * 
	 * @return Das aktuellste Fenster
	 */
	public static Fenster instanz() {
		return instanz;
	}
	
	/**
	 * Gibt den Zeichner des Fensters aus.
	 * 
	 * @return Der Zeichner des Fensters.
	 */
	public Zeichner zeichner() {
		return zeichner;
	}
	
	/**
	 * Entfernt ein simples Grafikobjekt.
	 * 
	 * @param g
	 *            Das darzustellende Grafikobjekt
	 */
	public void removeSimple(SimpleGraphic g) {
		zeichner.removeSimple(g);
	}
	
	/**
	 * Fuellt ein simples Grafikobjekt in die anzeige.
	 * 
	 * @param g
	 *            Das darzustellende Grafikobjekt.
	 */
	public void fillSimple(SimpleGraphic g) {
		zeichner.addSimple(g);
	}
	
	/**
	 * Loescht das Fenster und terminiert damit das Spiel.<br />
	 * <b>Daher nur dann einsetzen, wenn die Anwendung beendet werden soll!! Der
	 * vorherige Zustand ist nicht wiederherstellbar!!</b><br />
	 * Als alternative Methode zum ausschliesslichen Loeschen des Fensters steht <code>softLoeschen()</code> zur Verfuegung.
	 */
	public void loeschen() {
		this.setVisible(false);
		this.dispose();
		if (--frameCount == 0)
			System.exit(0);
	}
	
	/**
	 * Gibt das gespeicherte Bild-Objekt der Maus wieder.
	 * 
	 * @return Das Bild mit seiner Position und Groesse von der Maus.
	 */
	public Raum mausBild() {
		return this.mausBild;
	}
	
	/**
	 * @return Das BoundingRechteck, dass den Spielraum der Maus ohne Einbezug
	 *         der Relativen Koordinaten (Kameraposition)<br />
	 *         Das Rechteck ist die Masse des Fensters mal 3/4.<br />
	 *         Dies ist natuerlich nur dann im Fenster gebraucht, wenn eine
	 *         relative Maus angemeldet ist.
	 */
	private BoundingRechteck mausPlatz() {
		Dimension d = this.getSize();
		int x = (d.width / 4) * 3;
		int y = (d.height / 4) * 3;
		return new BoundingRechteck((d.width / 8), (d.height / 8), x, y);
	}
	
	/**
	 * Deaktiviert den eventuell vorhandenen gemerkten Druck auf allen Tasten.<br />
	 * Wird innerhalb der Engine benutzt, sobald das Fenster deaktiviert etc.
	 * wurde.
	 */
	public void druckAufheben() {
		for (int i = 0; i < tabelle.length; i++) {
			tabelle[i] = false;
		}
	}
	
	/**
	 * Diese Methode wird ausgefuehrt, wenn die Maus bewegt wird.
	 * 
	 * @param e
	 *            Das ausloesende Event
	 */
	private void mausBewegung(MouseEvent e) {
		if (hatMaus()) {
			Insets insets = this.getInsets();
			
			int startX = getWidth() / 2;
			int startY = getHeight() / 2;
			Point loc = getLocation();
			Point click = e.getPoint();
			
			if (maus.bewegend()) {
				if (maus.absolut()) {
					getCam().verschieben(
							new Vektor(click.x - startX, click.y - startY));
				}
			}
			
			if (!maus.absolut()) {
				int x = click.x + insets.left - startX;
				int y = click.y + insets.top - startY;
				
				BoundingRechteck bounds = mausBild.dimension();
				Punkt spot = maus.hotSpot();
<<<<<<< HEAD
				Punkt hx = new Punkt(bounds.x + spot.realX() + x, bounds.y + spot.realY());
				Punkt hy = new Punkt(bounds.x + spot.realX(), bounds.y + spot.realY() + y);

=======
				Punkt hx = new Punkt(bounds.x + spot.x + x, bounds.y + spot.y);
				Punkt hy = new Punkt(bounds.x + spot.x, bounds.y + spot.y + y);
				
>>>>>>> 4d6f0874
				if (!zeichner.masse().istIn(hx))
					x = 0;
				if (!zeichner.masse().istIn(hy))
					y = 0;
				
				mausBild.verschieben(new Vektor(x, y));
			}
			
			robot.mouseMove(startX + loc.x, startY + loc.y);
		}
	}
	
	/**
	 * Diese Methode wird immer dann ausgefuehrt, wenn ein einfacher Linksklick
	 * der Maus ausgefuehrt wird.
	 * 
	 * @param e
	 *            Das MausEvent
	 * @paran losgelassen Ist dieser Wert TRUE, wurde die Maus eigentlich
	 *        losgelassen und nicht geklickt.
	 */
	private void mausAktion(MouseEvent e, boolean losgelassen) {
		if (!zaehlt) {
			zaehlt = true;
			return;
		}
		
		// Linksklick? 1: Links - 2: Mausrad? - 3: Rechts
		final boolean links = !(e.getButton() == MouseEvent.BUTTON3);
		
		if (hatMaus()) {
			if (!maus.absolut()) {
				BoundingRechteck r = mausBild.dimension();
				Punkt p = maus.hotSpot();
<<<<<<< HEAD

				maus.klick((int)(r.x + p.realX() + getCam().getX()), (int)(r.y + p.realY()
=======
				
				maus.klick((int) (r.x + p.x + getCam().getX()), (int) (r.y + p.y
>>>>>>> 4d6f0874
						+ getCam().getY()), links, losgelassen); // Mit
																	// zurückrechnen
																	// auf die
																	// Bildebene!
			} else {
				Dimension dim = this.getSize();
				int startX = (dim.width / 2);
				int startY = (dim.height / 2);
				maus.klick((int) (startX + getCam().getX()), (int) (startY + getCam().getY()),
						links, losgelassen);
			}
		}
	}
	
	/**
	 * Die Listener-Methode, die vom Fenster selber bei jeder gedrueckten Taste
	 * aktiviert wird.<br />
	 * Hiebei wird die Zuordnung zu einer Zahl gemacht, und diese dann an alle
	 * Listener weitergereicht, sofern die Taste innerhalb der Kennung des
	 * Fensters liegt.<br />
	 * Hierzu: Die Liste der Tasten mit Zuordnung zu einem Buchstaben; sie ist
	 * im <b>Handbuch</b> festgehalten.
	 * 
	 * @param e
	 *            Das ausgeloeste KeyEvent zur Weiterverarbeitung.
	 */
	private void tastenAktion(KeyEvent e) {
		int z = zuordnen(e.getKeyCode());
		if (z == -1) {
			return;
		}
		if (tabelle[z]) {
			return;
		}
		for (TastenReagierbar r : listener) {
			r.reagieren(z);
		}
		tabelle[z] = true;
	}
	
	/**
	 * Ordnet vom JAVA-KeyCode System in das EA-System um.
	 * 
	 * @param keyCode
	 *            Der JAVA-KeyCode
	 * @return Der EA-KeyCode
	 */
	public int zuordnen(int keyCode) {
		int z = -1;
		// ANALYSIS
		// <editor-fold defaultstate="collapsed" desc="Fallunterscheidung">
		switch (keyCode) {
			case KeyEvent.VK_A:
				z = 0;
				break;
			case KeyEvent.VK_B:
				z = 1;
				break;
			case KeyEvent.VK_C:
				z = 2;
				break;
			case KeyEvent.VK_D:
				z = 3;
				break;
			case KeyEvent.VK_E:
				z = 4;
				break;
			case KeyEvent.VK_F:
				z = 5;
				break;
			case KeyEvent.VK_G:
				z = 6;
				break;
			case KeyEvent.VK_H:
				z = 7;
				break;
			case KeyEvent.VK_I:
				z = 8;
				break;
			case KeyEvent.VK_J:
				z = 9;
				break;
			case KeyEvent.VK_K:
				z = 10;
				break;
			case KeyEvent.VK_L:
				z = 11;
				break;
			case KeyEvent.VK_M:
				z = 12;
				break;
			case KeyEvent.VK_N:
				z = 13;
				break;
			case KeyEvent.VK_O:
				z = 14;
				break;
			case KeyEvent.VK_P:
				z = 15;
				break;
			case KeyEvent.VK_Q:
				z = 16;
				break;
			case KeyEvent.VK_R:
				z = 17;
				break;
			case KeyEvent.VK_S:
				z = 18;
				break;
			case KeyEvent.VK_T:
				z = 19;
				break;
			case KeyEvent.VK_U:
				z = 20;
				break;
			case KeyEvent.VK_V:
				z = 21;
				break;
			case KeyEvent.VK_W:
				z = 22;
				break;
			case KeyEvent.VK_X:
				z = 23;
				break;
			case KeyEvent.VK_Y:
				z = 24;
				break;
			case KeyEvent.VK_Z:
				z = 25;
				break;
			case KeyEvent.VK_UP:
				z = 26;
				break;
			case KeyEvent.VK_RIGHT:
				z = 27;
				break;
			case KeyEvent.VK_DOWN:
				z = 28;
				break;
			case KeyEvent.VK_LEFT:
				z = 29;
				break;
			case KeyEvent.VK_SPACE:
				z = 30;
				break;
			case KeyEvent.VK_ENTER:
				z = 31;
				break;
			case KeyEvent.VK_ESCAPE:
				z = 32;
				break;
			case KeyEvent.VK_0:
				z = 33;
				break;
			case KeyEvent.VK_1:
				z = 34;
				break;
			case KeyEvent.VK_2:
				z = 35;
				break;
			case KeyEvent.VK_3:
				z = 36;
				break;
			case KeyEvent.VK_4:
				z = 37;
				break;
			case KeyEvent.VK_5:
				z = 38;
				break;
			case KeyEvent.VK_6:
				z = 39;
				break;
			case KeyEvent.VK_7:
				z = 40;
				break;
			case KeyEvent.VK_8:
				z = 41;
				break;
			case KeyEvent.VK_9:
				z = 42;
				break;
			case KeyEvent.VK_PLUS:
				z = 43;
				break;
			case KeyEvent.VK_MINUS:
				z = 44;
				break;
		}// </editor-fold>
		return z;
	}
}<|MERGE_RESOLUTION|>--- conflicted
+++ resolved
@@ -1,1027 +1,1016 @@
-/*
- * Engine Alpha ist eine anfaengerorientierte 2D-Gaming Engine.
- * 
- * Copyright (C) 2011 Michael Andonie
- * 
- * This program is free software: you can redistribute it and/or modify
- * it under the terms of the GNU General Public License as published by
- * the Free Software Foundation, either version 3 of the License, or
- * any later version.
- * 
- * This program is distributed in the hope that it will be useful,
- * but WITHOUT ANY WARRANTY; without even the implied warranty of
- * MERCHANTABILITY or FITNESS FOR A PARTICULAR PURPOSE. See the
- * GNU General Public License for more details.
- * 
- * You should have received a copy of the GNU General Public License
- * along with this program. If not, see <http://www.gnu.org/licenses/>.
- */
-
-package ea.internal.gui;
-
-import java.awt.AWTException;
-import java.awt.Dimension;
-import java.awt.DisplayMode;
-import java.awt.Font;
-import java.awt.FontMetrics;
-import java.awt.Frame;
-import java.awt.GraphicsDevice;
-import java.awt.GraphicsEnvironment;
-import java.awt.Insets;
-import java.awt.Point;
-import java.awt.Robot;
-import java.awt.event.InputEvent;
-import java.awt.event.KeyEvent;
-import java.awt.event.KeyListener;
-import java.awt.event.MouseEvent;
-import java.awt.event.MouseListener;
-import java.awt.event.MouseMotionListener;
-import java.awt.event.WindowAdapter;
-import java.awt.event.WindowEvent;
-import java.awt.image.BufferedImage;
-
-import ea.BoundingRechteck;
-import ea.Kamera;
-import ea.Knoten;
-import ea.Manager;
-import ea.Maus;
-import ea.Punkt;
-import ea.Raum;
-import ea.SimpleGraphic;
-import ea.TastenGedruecktReagierbar;
-import ea.TastenLosgelassenReagierbar;
-import ea.TastenReagierbar;
-import ea.Ticker;
-import ea.Vektor;
-import ea.internal.gra.Zeichenebene;
-import ea.internal.gra.Zeichner;
-import ea.internal.util.Logger;
-
-/**
- * Das Fenster als Oberfenster.<br />
- * In ihm 'faengt sich die Maus, sie kann also das Fenster nicht mehr nach dem
- * Betreten verlassen.
- * 
- * @author Michael Andonie, Niklas Keller
- */
-public class Fenster extends Frame {
-	private static final long serialVersionUID = 1L;
-	
-	/**
-	 * Counter, der die Anzahl der effektiv vorhandenen Frames zählt.
-	 */
-	private static volatile int frameCount = 0;
-	
-	/**
-	 * Gibt an, ob das Fenster im Vollbildmodus arbeitet
-	 */
-	private final boolean vollbild;
-	
-	/**
-	 * Gibt an, ob die aktuelle (relative) Maus innerhalb des passablen
-	 * Fensterbereiches liegt.<br />
-	 * Gibt es keine solche ist dieser Wert irrelevant.
-	 */
-	@SuppressWarnings("unused")
-	private volatile boolean mausAusBild = false;
-	
-	/**
-	 * Gibt an, ob der gerade Verarbeitete Klick mitzaehlt, also vom Benutzer
-	 * selbst gemacht wurde.
-	 */
-	private boolean zaehlt = true;
-	
-	/**
-	 * Das Panel, das fuer die Zeichenroutine verantwortlich ist.
-	 */
-	private Zeichner zeichner;
-	
-	/**
-	 * Die Liste aller TastenListener.
-	 */
-	private java.util.ArrayList<TastenReagierbar> listener = new java.util.ArrayList<TastenReagierbar>();
-	
-	/**
-	 * Die Liste aller TastenGedrueckt-Listener
-	 */
-	private java.util.ArrayList<TastenGedruecktReagierbar> gedrListener = new java.util.ArrayList<TastenGedruecktReagierbar>();
-	
-	/**
-	 * Die Liste aller TastenLosgelassen-Listener
-	 */
-	private java.util.ArrayList<TastenLosgelassenReagierbar> losListener = new java.util.ArrayList<TastenLosgelassenReagierbar>();
-	
-	/**
-	 * Die Maus, die in dem Fenster sichtbar ist.<br />
-	 * Ist diese Referenz null, kann man keine Maus sehen.
-	 */
-	private volatile Maus maus = null;
-	
-	/**
-	 * Ein Roboter, der die Maus bei austritt im Fenster haelt.
-	 */
-	private Robot robot;
-	
-	/**
-	 * Das Bild der Maus.
-	 */
-	private Raum mausBild;
-	
-	/**
-	 * Ein boolean-Array als die Tastentabelle, nach der fuer die
-	 * gedrueckt-Methoden vorgegangen wird.<br />
-	 * Ist ein Wert <code>true</code>, so ist die Taste dieses Indexes
-	 * heruntergedrueckt.
-	 */
-	private volatile boolean[] tabelle;
-	
-	/**
-	 * Statische Hilfsinstanz zur Vereinfachung der Frameabhaengigen Abfragen
-	 */
-	public static Fenster instanz = null;
-	
-	/**
-	 * Konstruktor fuer Objekte der Klasse Fenster.
-	 * 
-	 * @param breite
-	 *            Die Breite des Fensters. (Bei erfolgreichem Vollbild die neue
-	 *            Standartbildschirmbreite)
-	 * @param hoehe
-	 *            Die Hoehe des Fensters. (Bei erfolgreichem Vollbild die neue
-	 *            Standartbildschirmhoehe)
-	 * @param titel
-	 *            Der Titel, der auf dem Fenster gezeigt wird (Auch bei Vollbild
-	 *            nicht zu sehen).Wenn kein Titel erwuenscht ist, kann ein
-	 *            leerer String (<code>""</code>) eingegeben werden.
-	 * @param vollbild
-	 *            Ob das Fenster ein echtes Vollbild sein soll, sprich den
-	 *            gesamten Bildschirm ausfuellen soll und nicht mehr wie ein
-	 *            Fenster aussehen soll.<br />
-	 *            Es kann sein, dass Vollbild zum Beispiel aufgrund eines
-	 *            Veralteten Javas oder inkompatiblen PCs nicht moeglich ist,
-	 *            <b>in diesem Fall wird ein normales Fenster mit den eingegeben
-	 *            Werten erzeugt</b>.<br />
-	 *            Daher ist das x/y - Feld eine Pflichteingabe.
-	 * @param fensterX
-	 *            Die X-Koordinate des Fensters auf dem Computerbildschirm.
-	 * @param fensterY
-	 *            Die Y-Koordinate des Fensters auf dem Computerbildschirm.
-	 */
-	@SuppressWarnings("serial")
-	public Fenster(int breite, int hoehe, String titel, boolean vollbild,
-			int fensterX, int fensterY) {
-		super(titel);
-		
-		frameCount++;
-		
-		int WINDOW_FRAME = 1;
-		int WINDOW_FULLSCREEN = 2;
-		int WINDOW_FULLSCREEN_FRAME = 4;
-		
-		int windowMode = vollbild ? WINDOW_FULLSCREEN : WINDOW_FRAME;
-		
-		tabelle = new boolean[45];
-		
-		this.vollbild = vollbild;
-		this.setSize(breite, hoehe);
-		this.setResizable(false);
-		
-		// ------------------------------------- //
-		
-		GraphicsEnvironment env = GraphicsEnvironment
-				.getLocalGraphicsEnvironment();
-		GraphicsDevice[] devices = env.getScreenDevices();
-		Dimension screenSize = getToolkit().getScreenSize();
-		
-		if (vollbild) {
-			if (devices[0].isFullScreenSupported()) {
-				breite = screenSize.width;
-				hoehe = screenSize.height;
-				
-				windowMode = WINDOW_FULLSCREEN;
-			} else {
-				System.err.println("Achtung!");
-				System.err
-						.println("Vollbild war nicht möglich, weil dieser PC dies nicht unterstützt!");
-				
-				windowMode = WINDOW_FULLSCREEN_FRAME;
-			}
-		} else {
-			int x = screenSize.width / 8, y = screenSize.height / 8;
-			
-			if (fensterX > -1 && fensterX < screenSize.width)
-				x = fensterX;
-			if (fensterY > -1 && fensterY < screenSize.height)
-				y = fensterY;
-			
-			setLocation(x, y);
-			
-			windowMode = WINDOW_FRAME;
-		}
-		
-		// ------------------------------------- //
-		
-		if (windowMode == WINDOW_FULLSCREEN) {
-			setUndecorated(true);
-			devices[0].setFullScreenWindow(this);
-			
-			// Resolution-Check
-			boolean success = false;
-			
-			if (devices[0].isDisplayChangeSupported()) {
-				DisplayMode[] displayMode = devices[0].getDisplayModes();
-				
-				System.out.println("DisplayModes: " + displayMode.length);
-				
-				for (int i = 0; i < displayMode.length; i++) {
-					System.out.println((i + 1) + ": " + "Breite: "
-							+ displayMode[i].getWidth() + ", Höhe: "
-							+ displayMode[i].getHeight());
-					
-					if (displayMode[i].getWidth() == breite
-							&& displayMode[i].getHeight() == hoehe) {
-						devices[0].setDisplayMode(new DisplayMode(breite,
-								hoehe, displayMode[i].getBitDepth(),
-								displayMode[i].getRefreshRate()));
-						System.out.println("SET!");
-						success = true;
-						break;
-					}
-				}
-				
-				if (!success) {
-					System.err.println("Achtung!");
-					System.err
-							.println("Die angegebene Auflösung wird von diesem Bildschirm nicht unterstützt!");
-					System.err
-							.println("Nur besondere Auflösungen sind möglich, z.B. 800 x 600.");
-					System.err
-							.println("Diese sollten in der Konsole vor dieser Fehlerausgabe gelistet sein.");
-				}
-			} else {
-				System.err
-						.println("Dieser Bildschirm unterstützt keine Auflösungsänderung!");
-			}
-			
-			if (!success) {
-				System.err
-						.println("Die gewünschte Auflösung wird nicht vom Hauptbildschirm des Computers unterstützt!");
-			}
-		}
-		
-		else if (windowMode == WINDOW_FULLSCREEN_FRAME) {
-			setVisible(true);
-			
-			setBounds(env.getMaximumWindowBounds());
-			setExtendedState(MAXIMIZED_BOTH);
-			
-			Insets insets = getInsets();
-			breite = getWidth() - insets.left - insets.right;
-			hoehe = getHeight() - insets.top - insets.bottom;
-		}
-		
-		else if (windowMode == WINDOW_FRAME) {
-			setVisible(true);
-		}
-		
-		zeichner = new Zeichner(breite, hoehe, new Kamera(breite, hoehe,
-				new Zeichenebene()));
-		add(zeichner);
-		zeichner.init();
-		
-		if (windowMode == (WINDOW_FULLSCREEN_FRAME | WINDOW_FRAME))
-			pack();
-		
-		// ------------------------------------- //
-		
-		// Der Roboter
-		try {
-			robot = new Robot(devices[0]);
-		} catch (AWTException e) {
-			System.err.println("Achtung!");
-			System.err.println("Es war nicht möglich ein GUI-Controlobjekt zu erstelllen!");
-			System.err.println("Zentrale Funktionen der Maus-Interaktion werden nicht funktionieren.");
-			System.err.println("Grund: Dies liegt an diesem Computer.");
-		}
-		
-		// Die Listener
-		addKeyListener();
-		addMouseListener();
-		addMouseMotionListener();
-		addWindowListener(new Adapter(this));
-		addWindowListener(new WindowAdapter() {
-			public void windowClosing(WindowEvent e) {
-				loeschen();
-			}
-		});
-		removeCursor();
-		
-		// Mausfang
-		Manager.standard.anmelden(new Ticker() {
-			public void tick() {
-				if (hatMaus() && !maus.absolut() && maus.bewegend()) {
-					try {
-						BoundingRechteck r = mausBild.dimension();
-						Punkt hs = maus.hotSpot();
-						BoundingRechteck praeferenz = mausPlatz();
-						Punkt p = new Punkt(r.x + hs.realX(), r.y + hs.realY());
-						if (!praeferenz.istIn(p) && maus.bewegend()) {
-							getCam().verschieben(
-									(new Vektor(praeferenz.zentrum(), p)
-											.teilen(20)));
-						}
-					} catch (NullPointerException e) {
-						// Einfangen der maximal einmaligen RuntimeException zum
-						// sichern
-						// ???
-					}
-				}
-				for (TastenGedruecktReagierbar t : gedrListener) {
-					for (int i = 0; i < tabelle.length; i++) {
-						if (tabelle[i]) {
-							t.tasteGedrueckt(i);
-						}
-					}
-				}
-			}
-		}, 50);
-		
-		instanz = this;
-	}
-	
-	private void addKeyListener() {
-		KeyListener keyListener = new KeyListener() {
-			public void keyPressed(KeyEvent e) {
-				tastenAktion(e);
-			}
-			
-			public void keyReleased(KeyEvent e) {
-				int i = zuordnen(e.getKeyCode());
-				
-				if (i == -1)
-					return;
-				
-				tabelle[i] = false;
-				
-				for (TastenLosgelassenReagierbar l : losListener)
-					l.tasteLosgelassen(i);
-			}
-			
-			public void keyTyped(KeyEvent e) {
-			}
-		};
-		
-		addKeyListener(keyListener);
-		zeichner.addKeyListener(keyListener);
-	}
-	
-	private void addMouseListener() {
-		zeichner.addMouseListener(new MouseListener() {
-			public void mouseExited(MouseEvent e) {
-			}
-			
-			public void mouseEntered(MouseEvent e) {
-				if (hatMaus()) {
-					Point po = getLocation();
-					
-					int startX = (getWidth() / 2);
-					int startY = (getHeight() / 2);
-					
-					robot.mouseMove(startX + po.x, startY + po.y);
-				}
-				
-				zaehlt = false;
-				
-				robot.mousePress(InputEvent.BUTTON1_MASK);
-				robot.mouseRelease(InputEvent.BUTTON1_MASK);
-			}
-			
-			public void mouseReleased(MouseEvent e) {
-				mausAktion(e, true);
-			}
-			
-			public void mousePressed(MouseEvent e) {
-				mausAktion(e, false);
-			}
-			
-			public void mouseClicked(MouseEvent e) {
-			}
-		});
-	}
-	
-	private void addMouseMotionListener() {
-		zeichner.addMouseMotionListener(new MouseMotionListener() {
-			public void mouseMoved(MouseEvent e) {
-				mausBewegung(e);
-			}
-			
-			public void mouseDragged(MouseEvent e) {
-				mausBewegung(e);
-			}
-		});
-	}
-	
-	private void removeCursor() {
-		mausLoeschen();
-	}
-	
-	/**
-	 * Einfacher Alternativkonstruktor.<br />
-	 * Erstellt ein normales Fenster mit der eingegeben Groesse.
-	 * 
-	 * @param x
-	 *            Die Breite
-	 * @param y
-	 *            Die Hoehe
-	 */
-	public Fenster(int x, int y) {
-		this(x, y, "EngineAlpha - Ein Projekt von Michael Andonie", false, 50,
-				50);
-	}
-	
-	/**
-	 * Minimiert das Fenster (bringt es in die Taskleiste).
-	 */
-	public void minimieren() {
-		setState(ICONIFIED);
-	}
-	
-	/**
-	 * Maximiert das Fenster (bringt es aus der Taskleiste wieder auf den
-	 * Bildschirm)
-	 */
-	public void maximieren() {
-		setState(NORMAL);
-	}
-	
-	/**
-	 * Gibt zurueck, ob dieses Fenster ein Vollbild ist oder nicht.
-	 * 
-	 * @return <code>true</code>, wenn das Fenster ein Vollbild ist, sonst <code>false</code>.
-	 */
-	public boolean vollbild() {
-		return vollbild;
-	}
-	
-	/**
-	 * Meldet den hintergrund dieses Fensters und damit des Spiels an.<br />
-	 * Gibt es bereits einen, so wird dieser fortan nicht mehr gezeichnet,
-	 * dafuer nun dieser. Sollten mehrere Objekte erwuenscht sein, gezeichnet zu
-	 * werden, so empfiehlt es sich, diese in einem <code>Knoten</code>-Objekt
-	 * zu sammeln und dann anzumelden.<br />
-	 * <b>Achtung!</b><br />
-	 * Diese Objekte sollten nicht an der Physik angemeldet werden, dies fuehrt
-	 * natuerlich zu ungewollten Problemen!
-	 * 
-	 * @param hintergrund
-	 *            Der anzumeldende Hintergrund
-	 */
-	public void hintergrundAnmelden(Raum hintergrund) {
-		zeichner.hintergrundAnmelden(hintergrund);
-	}
-	
-	/**
-	 * Meldet einen TastenReagierbar - Listener an.
-	 * 
-	 * @param t
-	 *            Der neu anzumeldende Listener.
-	 */
-	public void anmelden(TastenReagierbar t) {
-		if (t == null) {
-			System.err.println("Der Listener war null !!!");
-			return;
-		}
-		
-		listener.add(t);
-	}
-	
-	/**
-	 * Meldet einen TastenGedruecktReagierbar-Listener an.<br />
-	 * <b>!!!!!!!!!!!!!!!!!!!!!!!!!!!!!!!!!!!!!!!ACHTUNG!!!!!!!!!!!!!!!!!!!!!!!!
-	 * !!!!!!!!!!!!!!!</b><br />
-	 * TastenReagierbar und TastenGedruecktReagierbar sind 2 vollkommen
-	 * unterschiedliche Interfaces! Das eine wird bei jedem Druck aufs neue
-	 * aktiviert, waehrend das andere gleichmaessig aufgerufen wird, solange die
-	 * Taste heruntergedrueckt ist.
-	 * 
-	 * @param t
-	 *            Der listener, der ab sofort ueber gedrueckte Tasten informiert
-	 *            wird.
-	 */
-	public void tastenGedruecktAnmelden(TastenGedruecktReagierbar t) {
-		if (t == null) {
-			System.err.println("Der Listener war null !!!");
-			return;
-		}
-		
-		gedrListener.add(t);
-	}
-	
-	/**
-	 * Meldet einen TastenGedruecktReagierbar-Listener an.<br />
-	 * Diese Methode warappt lediglich <code>tastenGedruecktAnmelden(TastenGedruecktReagierbar)</code> und dient
-	 * der Praevention unnoetiger Compilermeldungen wegen nichtfindens einer
-	 * Methode.
-	 * 
-	 * @param t
-	 *            Der listener, der ab sofort ueber gedrueckte Tasten informiert
-	 *            wird.
-	 * @see #tastenGedruecktAnmelden(TastenGedruecktReagierbar)
-	 */
-	public void tastenGedruecktReagierbarAnmelden(TastenGedruecktReagierbar t) {
-		this.tastenGedruecktAnmelden(t);
-	}
-	
-	/**
-	 * Meldet einen TastenLosgelassenReagierbar-Listener an.<br />
-	 * <b>!!!!!!!!!!!!!!!!!!!!!!!!!!!!!!!!!!!!!!!ACHTUNG!!!!!!!!!!!!!!!!!!!!!!!!
-	 * !!!!!!!!!!!!!!!</b><br />
-	 * TastenReagierbar und TastenLosgelassenReagierbar sind 2 vollkommen
-	 * unterschiedliche Interfaces! Das eine wird beim Runterdruecken, das
-	 * andere beim Loslassen der Tasten aktiviert.
-	 */
-	public void tastenLosgelassenAnmelden(TastenLosgelassenReagierbar t) {
-		if (t == null) { // TODO Exception? => breaks backwards comp.
-			Logger.error("Der Listener war null !!!");
-			return;
-		}
-		
-		losListener.add(t);
-	}
-	
-	/**
-	 * Meldet einen TastenLosgelassenReagierbar-Listener an als exakt parallele
-	 * Methode zu <code>tastenLosgelassenAnmelden()</code>, jedoch eben ein
-	 * etwas laengerer, aber vielleicht auch logischerer Name; fuehrt jedoch
-	 * exakt die selbe Methode aus!<br />
-	 * <b>!!!!!!!!!!!!!!!!!!!!!!!!!!!!!!!!!!!!!!!ACHTUNG!!!!!!!!!!!!!!!!!!!!!!!!
-	 * !!!!!!!!!!!!!!!</b><br />
-	 * <code>TastenReagierbar</code> und <code>TastenLosgelassenReagierbar</code> sind 2 vollkommen
-	 * unterschiedliche Interfaces! Das eine wird beim Runterdruecken, das
-	 * andere beim Loslassen der Tasten aktiviert.
-	 * 
-	 * @see #tastenLosgelassenAnmelden(TastenLosgelassenReagierbar)
-	 */
-	public void tastenLosgelassenReagierbarAnmelden(
-			TastenLosgelassenReagierbar t) {
-		this.tastenLosgelassenAnmelden(t);
-	}
-	
-	/**
-	 * Meldet eine Maus an.<br />
-	 * Im Gegensatz zu den TastenReagierbar-Listenern kann nur eine Maus am
-	 * Fenster angemeldet sein.
-	 * 
-	 * @param m
-	 *            Die anzumeldende Maus
-	 */
-	public void anmelden(Maus m) {
-		if (hatMaus()) {
-			System.err.println("Es ist bereits eine Maus angemeldet!");
-		} else {
-			maus = m;
-			
-			BoundingRechteck r = maus.getImage().dimension();
-			maus.getImage().positionSetzen(((getWidth() - r.breite) / 2),
-					(getHeight() - r.hoehe) / 2);
-			mausBild = maus.getImage();
-			
-			zeichner.anmelden(mausBild);
-		}
-	}
-	
-	/**
-	 * Loescht das Maus-Objekt des Fensters.<br />
-	 * Hatte das Fenster keine, ergibt sich selbstredend keine Aenderung.
-	 */
-	public void mausLoeschen() {
-		this.setCursor(getToolkit().createCustomCursor(
-				new BufferedImage(1, 1, BufferedImage.TYPE_INT_ARGB),
-				new Point(0, 0), "NOCURSOR"));
-		maus = null;
-	}
-	
-	/**
-	 * Testet, ob eine Maus im Spiel vorhanden ist.
-	 * 
-	 * @return TRUE, wenn eine Maus im Spiel ist.
-	 */
-	public boolean hatMaus() {
-		return (maus != null);
-	}
-	
-	/**
-	 * Gibt an, ob die Maus den Bildschirm bewegen kann.
-	 * 
-	 * @return TRUE, wenn die Maus den Bildschirm bewegen kann, FALSE, wenn
-	 *         nicht.<br />
-	 *         Ist keine Maus angemeldet, ist das Ergebnis ebenfalls FALSE.
-	 */
-	public boolean mausBewegt() {
-		if (hatMaus()) {
-			return maus.bewegend();
-		}
-		
-		return false;
-	}
-	
-	/**
-	 * @return Die Kamera, passend zu diesem Fenster
-	 */
-	public Kamera getCam() {
-		return zeichner.cam();
-	}
-	
-	/**
-	 * @return Der Statische Basisknoten.
-	 */
-	public Knoten getStatNode() {
-		return zeichner.statNode();
-	}
-	
-	/**
-	 * Gibt die Maus aus.
-	 * 
-	 * @return Die aktuelle Maus. Kann <code>null</code> sein!!
-	 */
-	public Maus getMaus() {
-		return maus;
-	}
-	
-	/**
-	 * Gibt die Fenstermasse in einem BoundingRechteck an.
-	 * 
-	 * @return ein BoundingRechteck mit Position (0|0), dessen Hoehe & Breite
-	 *         die Masse des Fensters in Pixel angeben.
-	 * @see ea.BoundingRechteck
-	 */
-	public BoundingRechteck fenstermasse() {
-		return zeichner.masse();
-	}
-	
-	/**
-	 * Statische Methode zum Oeffentlichen Berechnen der Fontmetriken des
-	 * offenen Fensters.
-	 * 
-	 * @param f
-	 *            Der zu ueberpruefende Font
-	 * @return Das zu dem Font und aktiven Fenster gehoerende FontMetrics-Objekt
-	 */
-	public static FontMetrics metrik(Font f) {
-		return instanz.getFontMetrics(f);
-	}
-	
-	/**
-	 * Gibt die aktuellste Instanz dieser KLasse wieder.
-	 * 
-	 * @return Das aktuellste Fenster
-	 */
-	public static Fenster instanz() {
-		return instanz;
-	}
-	
-	/**
-	 * Gibt den Zeichner des Fensters aus.
-	 * 
-	 * @return Der Zeichner des Fensters.
-	 */
-	public Zeichner zeichner() {
-		return zeichner;
-	}
-	
-	/**
-	 * Entfernt ein simples Grafikobjekt.
-	 * 
-	 * @param g
-	 *            Das darzustellende Grafikobjekt
-	 */
-	public void removeSimple(SimpleGraphic g) {
-		zeichner.removeSimple(g);
-	}
-	
-	/**
-	 * Fuellt ein simples Grafikobjekt in die anzeige.
-	 * 
-	 * @param g
-	 *            Das darzustellende Grafikobjekt.
-	 */
-	public void fillSimple(SimpleGraphic g) {
-		zeichner.addSimple(g);
-	}
-	
-	/**
-	 * Loescht das Fenster und terminiert damit das Spiel.<br />
-	 * <b>Daher nur dann einsetzen, wenn die Anwendung beendet werden soll!! Der
-	 * vorherige Zustand ist nicht wiederherstellbar!!</b><br />
-	 * Als alternative Methode zum ausschliesslichen Loeschen des Fensters steht <code>softLoeschen()</code> zur Verfuegung.
-	 */
-	public void loeschen() {
-		this.setVisible(false);
-		this.dispose();
-		if (--frameCount == 0)
-			System.exit(0);
-	}
-	
-	/**
-	 * Gibt das gespeicherte Bild-Objekt der Maus wieder.
-	 * 
-	 * @return Das Bild mit seiner Position und Groesse von der Maus.
-	 */
-	public Raum mausBild() {
-		return this.mausBild;
-	}
-	
-	/**
-	 * @return Das BoundingRechteck, dass den Spielraum der Maus ohne Einbezug
-	 *         der Relativen Koordinaten (Kameraposition)<br />
-	 *         Das Rechteck ist die Masse des Fensters mal 3/4.<br />
-	 *         Dies ist natuerlich nur dann im Fenster gebraucht, wenn eine
-	 *         relative Maus angemeldet ist.
-	 */
-	private BoundingRechteck mausPlatz() {
-		Dimension d = this.getSize();
-		int x = (d.width / 4) * 3;
-		int y = (d.height / 4) * 3;
-		return new BoundingRechteck((d.width / 8), (d.height / 8), x, y);
-	}
-	
-	/**
-	 * Deaktiviert den eventuell vorhandenen gemerkten Druck auf allen Tasten.<br />
-	 * Wird innerhalb der Engine benutzt, sobald das Fenster deaktiviert etc.
-	 * wurde.
-	 */
-	public void druckAufheben() {
-		for (int i = 0; i < tabelle.length; i++) {
-			tabelle[i] = false;
-		}
-	}
-	
-	/**
-	 * Diese Methode wird ausgefuehrt, wenn die Maus bewegt wird.
-	 * 
-	 * @param e
-	 *            Das ausloesende Event
-	 */
-	private void mausBewegung(MouseEvent e) {
-		if (hatMaus()) {
-			Insets insets = this.getInsets();
-			
-			int startX = getWidth() / 2;
-			int startY = getHeight() / 2;
-			Point loc = getLocation();
-			Point click = e.getPoint();
-			
-			if (maus.bewegend()) {
-				if (maus.absolut()) {
-					getCam().verschieben(
-							new Vektor(click.x - startX, click.y - startY));
-				}
-			}
-			
-			if (!maus.absolut()) {
-				int x = click.x + insets.left - startX;
-				int y = click.y + insets.top - startY;
-				
-				BoundingRechteck bounds = mausBild.dimension();
-				Punkt spot = maus.hotSpot();
-<<<<<<< HEAD
-				Punkt hx = new Punkt(bounds.x + spot.realX() + x, bounds.y + spot.realY());
-				Punkt hy = new Punkt(bounds.x + spot.realX(), bounds.y + spot.realY() + y);
-
-=======
-				Punkt hx = new Punkt(bounds.x + spot.x + x, bounds.y + spot.y);
-				Punkt hy = new Punkt(bounds.x + spot.x, bounds.y + spot.y + y);
-				
->>>>>>> 4d6f0874
-				if (!zeichner.masse().istIn(hx))
-					x = 0;
-				if (!zeichner.masse().istIn(hy))
-					y = 0;
-				
-				mausBild.verschieben(new Vektor(x, y));
-			}
-			
-			robot.mouseMove(startX + loc.x, startY + loc.y);
-		}
-	}
-	
-	/**
-	 * Diese Methode wird immer dann ausgefuehrt, wenn ein einfacher Linksklick
-	 * der Maus ausgefuehrt wird.
-	 * 
-	 * @param e
-	 *            Das MausEvent
-	 * @paran losgelassen Ist dieser Wert TRUE, wurde die Maus eigentlich
-	 *        losgelassen und nicht geklickt.
-	 */
-	private void mausAktion(MouseEvent e, boolean losgelassen) {
-		if (!zaehlt) {
-			zaehlt = true;
-			return;
-		}
-		
-		// Linksklick? 1: Links - 2: Mausrad? - 3: Rechts
-		final boolean links = !(e.getButton() == MouseEvent.BUTTON3);
-		
-		if (hatMaus()) {
-			if (!maus.absolut()) {
-				BoundingRechteck r = mausBild.dimension();
-				Punkt p = maus.hotSpot();
-<<<<<<< HEAD
-
-				maus.klick((int)(r.x + p.realX() + getCam().getX()), (int)(r.y + p.realY()
-=======
-				
-				maus.klick((int) (r.x + p.x + getCam().getX()), (int) (r.y + p.y
->>>>>>> 4d6f0874
-						+ getCam().getY()), links, losgelassen); // Mit
-																	// zurückrechnen
-																	// auf die
-																	// Bildebene!
-			} else {
-				Dimension dim = this.getSize();
-				int startX = (dim.width / 2);
-				int startY = (dim.height / 2);
-				maus.klick((int) (startX + getCam().getX()), (int) (startY + getCam().getY()),
-						links, losgelassen);
-			}
-		}
-	}
-	
-	/**
-	 * Die Listener-Methode, die vom Fenster selber bei jeder gedrueckten Taste
-	 * aktiviert wird.<br />
-	 * Hiebei wird die Zuordnung zu einer Zahl gemacht, und diese dann an alle
-	 * Listener weitergereicht, sofern die Taste innerhalb der Kennung des
-	 * Fensters liegt.<br />
-	 * Hierzu: Die Liste der Tasten mit Zuordnung zu einem Buchstaben; sie ist
-	 * im <b>Handbuch</b> festgehalten.
-	 * 
-	 * @param e
-	 *            Das ausgeloeste KeyEvent zur Weiterverarbeitung.
-	 */
-	private void tastenAktion(KeyEvent e) {
-		int z = zuordnen(e.getKeyCode());
-		if (z == -1) {
-			return;
-		}
-		if (tabelle[z]) {
-			return;
-		}
-		for (TastenReagierbar r : listener) {
-			r.reagieren(z);
-		}
-		tabelle[z] = true;
-	}
-	
-	/**
-	 * Ordnet vom JAVA-KeyCode System in das EA-System um.
-	 * 
-	 * @param keyCode
-	 *            Der JAVA-KeyCode
-	 * @return Der EA-KeyCode
-	 */
-	public int zuordnen(int keyCode) {
-		int z = -1;
-		// ANALYSIS
-		// <editor-fold defaultstate="collapsed" desc="Fallunterscheidung">
-		switch (keyCode) {
-			case KeyEvent.VK_A:
-				z = 0;
-				break;
-			case KeyEvent.VK_B:
-				z = 1;
-				break;
-			case KeyEvent.VK_C:
-				z = 2;
-				break;
-			case KeyEvent.VK_D:
-				z = 3;
-				break;
-			case KeyEvent.VK_E:
-				z = 4;
-				break;
-			case KeyEvent.VK_F:
-				z = 5;
-				break;
-			case KeyEvent.VK_G:
-				z = 6;
-				break;
-			case KeyEvent.VK_H:
-				z = 7;
-				break;
-			case KeyEvent.VK_I:
-				z = 8;
-				break;
-			case KeyEvent.VK_J:
-				z = 9;
-				break;
-			case KeyEvent.VK_K:
-				z = 10;
-				break;
-			case KeyEvent.VK_L:
-				z = 11;
-				break;
-			case KeyEvent.VK_M:
-				z = 12;
-				break;
-			case KeyEvent.VK_N:
-				z = 13;
-				break;
-			case KeyEvent.VK_O:
-				z = 14;
-				break;
-			case KeyEvent.VK_P:
-				z = 15;
-				break;
-			case KeyEvent.VK_Q:
-				z = 16;
-				break;
-			case KeyEvent.VK_R:
-				z = 17;
-				break;
-			case KeyEvent.VK_S:
-				z = 18;
-				break;
-			case KeyEvent.VK_T:
-				z = 19;
-				break;
-			case KeyEvent.VK_U:
-				z = 20;
-				break;
-			case KeyEvent.VK_V:
-				z = 21;
-				break;
-			case KeyEvent.VK_W:
-				z = 22;
-				break;
-			case KeyEvent.VK_X:
-				z = 23;
-				break;
-			case KeyEvent.VK_Y:
-				z = 24;
-				break;
-			case KeyEvent.VK_Z:
-				z = 25;
-				break;
-			case KeyEvent.VK_UP:
-				z = 26;
-				break;
-			case KeyEvent.VK_RIGHT:
-				z = 27;
-				break;
-			case KeyEvent.VK_DOWN:
-				z = 28;
-				break;
-			case KeyEvent.VK_LEFT:
-				z = 29;
-				break;
-			case KeyEvent.VK_SPACE:
-				z = 30;
-				break;
-			case KeyEvent.VK_ENTER:
-				z = 31;
-				break;
-			case KeyEvent.VK_ESCAPE:
-				z = 32;
-				break;
-			case KeyEvent.VK_0:
-				z = 33;
-				break;
-			case KeyEvent.VK_1:
-				z = 34;
-				break;
-			case KeyEvent.VK_2:
-				z = 35;
-				break;
-			case KeyEvent.VK_3:
-				z = 36;
-				break;
-			case KeyEvent.VK_4:
-				z = 37;
-				break;
-			case KeyEvent.VK_5:
-				z = 38;
-				break;
-			case KeyEvent.VK_6:
-				z = 39;
-				break;
-			case KeyEvent.VK_7:
-				z = 40;
-				break;
-			case KeyEvent.VK_8:
-				z = 41;
-				break;
-			case KeyEvent.VK_9:
-				z = 42;
-				break;
-			case KeyEvent.VK_PLUS:
-				z = 43;
-				break;
-			case KeyEvent.VK_MINUS:
-				z = 44;
-				break;
-		}// </editor-fold>
-		return z;
-	}
+/*
+ * Engine Alpha ist eine anfaengerorientierte 2D-Gaming Engine.
+ * 
+ * Copyright (C) 2011 Michael Andonie
+ * 
+ * This program is free software: you can redistribute it and/or modify
+ * it under the terms of the GNU General Public License as published by
+ * the Free Software Foundation, either version 3 of the License, or
+ * any later version.
+ * 
+ * This program is distributed in the hope that it will be useful,
+ * but WITHOUT ANY WARRANTY; without even the implied warranty of
+ * MERCHANTABILITY or FITNESS FOR A PARTICULAR PURPOSE. See the
+ * GNU General Public License for more details.
+ * 
+ * You should have received a copy of the GNU General Public License
+ * along with this program. If not, see <http://www.gnu.org/licenses/>.
+ */
+
+package ea.internal.gui;
+
+import java.awt.AWTException;
+import java.awt.Dimension;
+import java.awt.DisplayMode;
+import java.awt.Font;
+import java.awt.FontMetrics;
+import java.awt.Frame;
+import java.awt.GraphicsDevice;
+import java.awt.GraphicsEnvironment;
+import java.awt.Insets;
+import java.awt.Point;
+import java.awt.Robot;
+import java.awt.event.InputEvent;
+import java.awt.event.KeyEvent;
+import java.awt.event.KeyListener;
+import java.awt.event.MouseEvent;
+import java.awt.event.MouseListener;
+import java.awt.event.MouseMotionListener;
+import java.awt.event.WindowAdapter;
+import java.awt.event.WindowEvent;
+import java.awt.image.BufferedImage;
+
+import ea.BoundingRechteck;
+import ea.Kamera;
+import ea.Knoten;
+import ea.Manager;
+import ea.Maus;
+import ea.Punkt;
+import ea.Raum;
+import ea.SimpleGraphic;
+import ea.TastenGedruecktReagierbar;
+import ea.TastenLosgelassenReagierbar;
+import ea.TastenReagierbar;
+import ea.Ticker;
+import ea.Vektor;
+import ea.internal.gra.Zeichenebene;
+import ea.internal.gra.Zeichner;
+import ea.internal.util.Logger;
+
+/**
+ * Das Fenster als Oberfenster.<br />
+ * In ihm 'faengt sich die Maus, sie kann also das Fenster nicht mehr nach dem
+ * Betreten verlassen.
+ * 
+ * @author Michael Andonie, Niklas Keller
+ */
+public class Fenster extends Frame {
+	private static final long serialVersionUID = 1L;
+	
+	/**
+	 * Counter, der die Anzahl der effektiv vorhandenen Frames zählt.
+	 */
+	private static volatile int frameCount = 0;
+	
+	/**
+	 * Gibt an, ob das Fenster im Vollbildmodus arbeitet
+	 */
+	private final boolean vollbild;
+	
+	/**
+	 * Gibt an, ob die aktuelle (relative) Maus innerhalb des passablen
+	 * Fensterbereiches liegt.<br />
+	 * Gibt es keine solche ist dieser Wert irrelevant.
+	 */
+	@SuppressWarnings("unused")
+	private volatile boolean mausAusBild = false;
+	
+	/**
+	 * Gibt an, ob der gerade Verarbeitete Klick mitzaehlt, also vom Benutzer
+	 * selbst gemacht wurde.
+	 */
+	private boolean zaehlt = true;
+	
+	/**
+	 * Das Panel, das fuer die Zeichenroutine verantwortlich ist.
+	 */
+	private Zeichner zeichner;
+	
+	/**
+	 * Die Liste aller TastenListener.
+	 */
+	private java.util.ArrayList<TastenReagierbar> listener = new java.util.ArrayList<TastenReagierbar>();
+	
+	/**
+	 * Die Liste aller TastenGedrueckt-Listener
+	 */
+	private java.util.ArrayList<TastenGedruecktReagierbar> gedrListener = new java.util.ArrayList<TastenGedruecktReagierbar>();
+	
+	/**
+	 * Die Liste aller TastenLosgelassen-Listener
+	 */
+	private java.util.ArrayList<TastenLosgelassenReagierbar> losListener = new java.util.ArrayList<TastenLosgelassenReagierbar>();
+	
+	/**
+	 * Die Maus, die in dem Fenster sichtbar ist.<br />
+	 * Ist diese Referenz null, kann man keine Maus sehen.
+	 */
+	private volatile Maus maus = null;
+	
+	/**
+	 * Ein Roboter, der die Maus bei austritt im Fenster haelt.
+	 */
+	private Robot robot;
+	
+	/**
+	 * Das Bild der Maus.
+	 */
+	private Raum mausBild;
+	
+	/**
+	 * Ein boolean-Array als die Tastentabelle, nach der fuer die
+	 * gedrueckt-Methoden vorgegangen wird.<br />
+	 * Ist ein Wert <code>true</code>, so ist die Taste dieses Indexes
+	 * heruntergedrueckt.
+	 */
+	private volatile boolean[] tabelle;
+	
+	/**
+	 * Statische Hilfsinstanz zur Vereinfachung der Frameabhaengigen Abfragen
+	 */
+	public static Fenster instanz = null;
+	
+	/**
+	 * Konstruktor fuer Objekte der Klasse Fenster.
+	 * 
+	 * @param breite
+	 *            Die Breite des Fensters. (Bei erfolgreichem Vollbild die neue
+	 *            Standartbildschirmbreite)
+	 * @param hoehe
+	 *            Die Hoehe des Fensters. (Bei erfolgreichem Vollbild die neue
+	 *            Standartbildschirmhoehe)
+	 * @param titel
+	 *            Der Titel, der auf dem Fenster gezeigt wird (Auch bei Vollbild
+	 *            nicht zu sehen).Wenn kein Titel erwuenscht ist, kann ein
+	 *            leerer String (<code>""</code>) eingegeben werden.
+	 * @param vollbild
+	 *            Ob das Fenster ein echtes Vollbild sein soll, sprich den
+	 *            gesamten Bildschirm ausfuellen soll und nicht mehr wie ein
+	 *            Fenster aussehen soll.<br />
+	 *            Es kann sein, dass Vollbild zum Beispiel aufgrund eines
+	 *            Veralteten Javas oder inkompatiblen PCs nicht moeglich ist,
+	 *            <b>in diesem Fall wird ein normales Fenster mit den eingegeben
+	 *            Werten erzeugt</b>.<br />
+	 *            Daher ist das x/y - Feld eine Pflichteingabe.
+	 * @param fensterX
+	 *            Die X-Koordinate des Fensters auf dem Computerbildschirm.
+	 * @param fensterY
+	 *            Die Y-Koordinate des Fensters auf dem Computerbildschirm.
+	 */
+	@SuppressWarnings("serial")
+	public Fenster(int breite, int hoehe, String titel, boolean vollbild,
+			int fensterX, int fensterY) {
+		super(titel);
+		
+		frameCount++;
+		
+		int WINDOW_FRAME = 1;
+		int WINDOW_FULLSCREEN = 2;
+		int WINDOW_FULLSCREEN_FRAME = 4;
+		
+		int windowMode = vollbild ? WINDOW_FULLSCREEN : WINDOW_FRAME;
+		
+		tabelle = new boolean[45];
+		
+		this.vollbild = vollbild;
+		this.setSize(breite, hoehe);
+		this.setResizable(false);
+		
+		// ------------------------------------- //
+		
+		GraphicsEnvironment env = GraphicsEnvironment
+				.getLocalGraphicsEnvironment();
+		GraphicsDevice[] devices = env.getScreenDevices();
+		Dimension screenSize = getToolkit().getScreenSize();
+		
+		if (vollbild) {
+			if (devices[0].isFullScreenSupported()) {
+				breite = screenSize.width;
+				hoehe = screenSize.height;
+				
+				windowMode = WINDOW_FULLSCREEN;
+			} else {
+				System.err.println("Achtung!");
+				System.err
+						.println("Vollbild war nicht möglich, weil dieser PC dies nicht unterstützt!");
+				
+				windowMode = WINDOW_FULLSCREEN_FRAME;
+			}
+		} else {
+			int x = screenSize.width / 8, y = screenSize.height / 8;
+			
+			if (fensterX > -1 && fensterX < screenSize.width)
+				x = fensterX;
+			if (fensterY > -1 && fensterY < screenSize.height)
+				y = fensterY;
+			
+			setLocation(x, y);
+			
+			windowMode = WINDOW_FRAME;
+		}
+		
+		// ------------------------------------- //
+		
+		if (windowMode == WINDOW_FULLSCREEN) {
+			setUndecorated(true);
+			devices[0].setFullScreenWindow(this);
+			
+			// Resolution-Check
+			boolean success = false;
+			
+			if (devices[0].isDisplayChangeSupported()) {
+				DisplayMode[] displayMode = devices[0].getDisplayModes();
+				
+				System.out.println("DisplayModes: " + displayMode.length);
+				
+				for (int i = 0; i < displayMode.length; i++) {
+					System.out.println((i + 1) + ": " + "Breite: "
+							+ displayMode[i].getWidth() + ", Höhe: "
+							+ displayMode[i].getHeight());
+					
+					if (displayMode[i].getWidth() == breite
+							&& displayMode[i].getHeight() == hoehe) {
+						devices[0].setDisplayMode(new DisplayMode(breite,
+								hoehe, displayMode[i].getBitDepth(),
+								displayMode[i].getRefreshRate()));
+						System.out.println("SET!");
+						success = true;
+						break;
+					}
+				}
+				
+				if (!success) {
+					System.err.println("Achtung!");
+					System.err
+							.println("Die angegebene Auflösung wird von diesem Bildschirm nicht unterstützt!");
+					System.err
+							.println("Nur besondere Auflösungen sind möglich, z.B. 800 x 600.");
+					System.err
+							.println("Diese sollten in der Konsole vor dieser Fehlerausgabe gelistet sein.");
+				}
+			} else {
+				System.err
+						.println("Dieser Bildschirm unterstützt keine Auflösungsänderung!");
+			}
+			
+			if (!success) {
+				System.err
+						.println("Die gewünschte Auflösung wird nicht vom Hauptbildschirm des Computers unterstützt!");
+			}
+		}
+		
+		else if (windowMode == WINDOW_FULLSCREEN_FRAME) {
+			setVisible(true);
+			
+			setBounds(env.getMaximumWindowBounds());
+			setExtendedState(MAXIMIZED_BOTH);
+			
+			Insets insets = getInsets();
+			breite = getWidth() - insets.left - insets.right;
+			hoehe = getHeight() - insets.top - insets.bottom;
+		}
+		
+		else if (windowMode == WINDOW_FRAME) {
+			setVisible(true);
+		}
+		
+		zeichner = new Zeichner(breite, hoehe, new Kamera(breite, hoehe,
+				new Zeichenebene()));
+		add(zeichner);
+		zeichner.init();
+		
+		if (windowMode == (WINDOW_FULLSCREEN_FRAME | WINDOW_FRAME))
+			pack();
+		
+		// ------------------------------------- //
+		
+		// Der Roboter
+		try {
+			robot = new Robot(devices[0]);
+		} catch (AWTException e) {
+			System.err.println("Achtung!");
+			System.err.println("Es war nicht möglich ein GUI-Controlobjekt zu erstelllen!");
+			System.err.println("Zentrale Funktionen der Maus-Interaktion werden nicht funktionieren.");
+			System.err.println("Grund: Dies liegt an diesem Computer.");
+		}
+		
+		// Die Listener
+		addKeyListener();
+		addMouseListener();
+		addMouseMotionListener();
+		addWindowListener(new Adapter(this));
+		addWindowListener(new WindowAdapter() {
+			public void windowClosing(WindowEvent e) {
+				loeschen();
+			}
+		});
+		removeCursor();
+		
+		// Mausfang
+		Manager.standard.anmelden(new Ticker() {
+			public void tick() {
+				if (hatMaus() && !maus.absolut() && maus.bewegend()) {
+					try {
+						BoundingRechteck r = mausBild.dimension();
+						Punkt hs = maus.hotSpot();
+						BoundingRechteck praeferenz = mausPlatz();
+						Punkt p = new Punkt(r.x + hs.realX(), r.y + hs.realY());
+						if (!praeferenz.istIn(p) && maus.bewegend()) {
+							getCam().verschieben(
+									(new Vektor(praeferenz.zentrum(), p)
+											.teilen(20)));
+						}
+					} catch (NullPointerException e) {
+						// Einfangen der maximal einmaligen RuntimeException zum
+						// sichern
+						// ???
+					}
+				}
+				for (TastenGedruecktReagierbar t : gedrListener) {
+					for (int i = 0; i < tabelle.length; i++) {
+						if (tabelle[i]) {
+							t.tasteGedrueckt(i);
+						}
+					}
+				}
+			}
+		}, 50);
+		
+		instanz = this;
+	}
+	
+	private void addKeyListener() {
+		KeyListener keyListener = new KeyListener() {
+			public void keyPressed(KeyEvent e) {
+				tastenAktion(e);
+			}
+			
+			public void keyReleased(KeyEvent e) {
+				int i = zuordnen(e.getKeyCode());
+				
+				if (i == -1)
+					return;
+				
+				tabelle[i] = false;
+				
+				for (TastenLosgelassenReagierbar l : losListener)
+					l.tasteLosgelassen(i);
+			}
+			
+			public void keyTyped(KeyEvent e) {
+			}
+		};
+		
+		addKeyListener(keyListener);
+		zeichner.addKeyListener(keyListener);
+	}
+	
+	private void addMouseListener() {
+		zeichner.addMouseListener(new MouseListener() {
+			public void mouseExited(MouseEvent e) {
+			}
+			
+			public void mouseEntered(MouseEvent e) {
+				if (hatMaus()) {
+					Point po = getLocation();
+					
+					int startX = (getWidth() / 2);
+					int startY = (getHeight() / 2);
+					
+					robot.mouseMove(startX + po.x, startY + po.y);
+				}
+				
+				zaehlt = false;
+				
+				robot.mousePress(InputEvent.BUTTON1_MASK);
+				robot.mouseRelease(InputEvent.BUTTON1_MASK);
+			}
+			
+			public void mouseReleased(MouseEvent e) {
+				mausAktion(e, true);
+			}
+			
+			public void mousePressed(MouseEvent e) {
+				mausAktion(e, false);
+			}
+			
+			public void mouseClicked(MouseEvent e) {
+			}
+		});
+	}
+	
+	private void addMouseMotionListener() {
+		zeichner.addMouseMotionListener(new MouseMotionListener() {
+			public void mouseMoved(MouseEvent e) {
+				mausBewegung(e);
+			}
+			
+			public void mouseDragged(MouseEvent e) {
+				mausBewegung(e);
+			}
+		});
+	}
+	
+	private void removeCursor() {
+		mausLoeschen();
+	}
+	
+	/**
+	 * Einfacher Alternativkonstruktor.<br />
+	 * Erstellt ein normales Fenster mit der eingegeben Groesse.
+	 * 
+	 * @param x
+	 *            Die Breite
+	 * @param y
+	 *            Die Hoehe
+	 */
+	public Fenster(int x, int y) {
+		this(x, y, "EngineAlpha - Ein Projekt von Michael Andonie", false, 50,
+				50);
+	}
+	
+	/**
+	 * Minimiert das Fenster (bringt es in die Taskleiste).
+	 */
+	public void minimieren() {
+		setState(ICONIFIED);
+	}
+	
+	/**
+	 * Maximiert das Fenster (bringt es aus der Taskleiste wieder auf den
+	 * Bildschirm)
+	 */
+	public void maximieren() {
+		setState(NORMAL);
+	}
+	
+	/**
+	 * Gibt zurueck, ob dieses Fenster ein Vollbild ist oder nicht.
+	 * 
+	 * @return <code>true</code>, wenn das Fenster ein Vollbild ist, sonst <code>false</code>.
+	 */
+	public boolean vollbild() {
+		return vollbild;
+	}
+	
+	/**
+	 * Meldet den hintergrund dieses Fensters und damit des Spiels an.<br />
+	 * Gibt es bereits einen, so wird dieser fortan nicht mehr gezeichnet,
+	 * dafuer nun dieser. Sollten mehrere Objekte erwuenscht sein, gezeichnet zu
+	 * werden, so empfiehlt es sich, diese in einem <code>Knoten</code>-Objekt
+	 * zu sammeln und dann anzumelden.<br />
+	 * <b>Achtung!</b><br />
+	 * Diese Objekte sollten nicht an der Physik angemeldet werden, dies fuehrt
+	 * natuerlich zu ungewollten Problemen!
+	 * 
+	 * @param hintergrund
+	 *            Der anzumeldende Hintergrund
+	 */
+	public void hintergrundAnmelden(Raum hintergrund) {
+		zeichner.hintergrundAnmelden(hintergrund);
+	}
+	
+	/**
+	 * Meldet einen TastenReagierbar - Listener an.
+	 * 
+	 * @param t
+	 *            Der neu anzumeldende Listener.
+	 */
+	public void anmelden(TastenReagierbar t) {
+		if (t == null) {
+			System.err.println("Der Listener war null !!!");
+			return;
+		}
+		
+		listener.add(t);
+	}
+	
+	/**
+	 * Meldet einen TastenGedruecktReagierbar-Listener an.<br />
+	 * <b>!!!!!!!!!!!!!!!!!!!!!!!!!!!!!!!!!!!!!!!ACHTUNG!!!!!!!!!!!!!!!!!!!!!!!!
+	 * !!!!!!!!!!!!!!!</b><br />
+	 * TastenReagierbar und TastenGedruecktReagierbar sind 2 vollkommen
+	 * unterschiedliche Interfaces! Das eine wird bei jedem Druck aufs neue
+	 * aktiviert, waehrend das andere gleichmaessig aufgerufen wird, solange die
+	 * Taste heruntergedrueckt ist.
+	 * 
+	 * @param t
+	 *            Der listener, der ab sofort ueber gedrueckte Tasten informiert
+	 *            wird.
+	 */
+	public void tastenGedruecktAnmelden(TastenGedruecktReagierbar t) {
+		if (t == null) {
+			System.err.println("Der Listener war null !!!");
+			return;
+		}
+		
+		gedrListener.add(t);
+	}
+	
+	/**
+	 * Meldet einen TastenGedruecktReagierbar-Listener an.<br />
+	 * Diese Methode warappt lediglich <code>tastenGedruecktAnmelden(TastenGedruecktReagierbar)</code> und dient
+	 * der Praevention unnoetiger Compilermeldungen wegen nichtfindens einer
+	 * Methode.
+	 * 
+	 * @param t
+	 *            Der listener, der ab sofort ueber gedrueckte Tasten informiert
+	 *            wird.
+	 * @see #tastenGedruecktAnmelden(TastenGedruecktReagierbar)
+	 */
+	public void tastenGedruecktReagierbarAnmelden(TastenGedruecktReagierbar t) {
+		this.tastenGedruecktAnmelden(t);
+	}
+	
+	/**
+	 * Meldet einen TastenLosgelassenReagierbar-Listener an.<br />
+	 * <b>!!!!!!!!!!!!!!!!!!!!!!!!!!!!!!!!!!!!!!!ACHTUNG!!!!!!!!!!!!!!!!!!!!!!!!
+	 * !!!!!!!!!!!!!!!</b><br />
+	 * TastenReagierbar und TastenLosgelassenReagierbar sind 2 vollkommen
+	 * unterschiedliche Interfaces! Das eine wird beim Runterdruecken, das
+	 * andere beim Loslassen der Tasten aktiviert.
+	 */
+	public void tastenLosgelassenAnmelden(TastenLosgelassenReagierbar t) {
+		if (t == null) { // TODO Exception? => breaks backwards comp.
+			Logger.error("Der Listener war null !!!");
+			return;
+		}
+		
+		losListener.add(t);
+	}
+	
+	/**
+	 * Meldet einen TastenLosgelassenReagierbar-Listener an als exakt parallele
+	 * Methode zu <code>tastenLosgelassenAnmelden()</code>, jedoch eben ein
+	 * etwas laengerer, aber vielleicht auch logischerer Name; fuehrt jedoch
+	 * exakt die selbe Methode aus!<br />
+	 * <b>!!!!!!!!!!!!!!!!!!!!!!!!!!!!!!!!!!!!!!!ACHTUNG!!!!!!!!!!!!!!!!!!!!!!!!
+	 * !!!!!!!!!!!!!!!</b><br />
+	 * <code>TastenReagierbar</code> und <code>TastenLosgelassenReagierbar</code> sind 2 vollkommen
+	 * unterschiedliche Interfaces! Das eine wird beim Runterdruecken, das
+	 * andere beim Loslassen der Tasten aktiviert.
+	 * 
+	 * @see #tastenLosgelassenAnmelden(TastenLosgelassenReagierbar)
+	 */
+	public void tastenLosgelassenReagierbarAnmelden(
+			TastenLosgelassenReagierbar t) {
+		this.tastenLosgelassenAnmelden(t);
+	}
+	
+	/**
+	 * Meldet eine Maus an.<br />
+	 * Im Gegensatz zu den TastenReagierbar-Listenern kann nur eine Maus am
+	 * Fenster angemeldet sein.
+	 * 
+	 * @param m
+	 *            Die anzumeldende Maus
+	 */
+	public void anmelden(Maus m) {
+		if (hatMaus()) {
+			System.err.println("Es ist bereits eine Maus angemeldet!");
+		} else {
+			maus = m;
+			
+			BoundingRechteck r = maus.getImage().dimension();
+			maus.getImage().positionSetzen(((getWidth() - r.breite) / 2),
+					(getHeight() - r.hoehe) / 2);
+			mausBild = maus.getImage();
+			
+			zeichner.anmelden(mausBild);
+		}
+	}
+	
+	/**
+	 * Loescht das Maus-Objekt des Fensters.<br />
+	 * Hatte das Fenster keine, ergibt sich selbstredend keine Aenderung.
+	 */
+	public void mausLoeschen() {
+		this.setCursor(getToolkit().createCustomCursor(
+				new BufferedImage(1, 1, BufferedImage.TYPE_INT_ARGB),
+				new Point(0, 0), "NOCURSOR"));
+		maus = null;
+	}
+	
+	/**
+	 * Testet, ob eine Maus im Spiel vorhanden ist.
+	 * 
+	 * @return TRUE, wenn eine Maus im Spiel ist.
+	 */
+	public boolean hatMaus() {
+		return (maus != null);
+	}
+	
+	/**
+	 * Gibt an, ob die Maus den Bildschirm bewegen kann.
+	 * 
+	 * @return TRUE, wenn die Maus den Bildschirm bewegen kann, FALSE, wenn
+	 *         nicht.<br />
+	 *         Ist keine Maus angemeldet, ist das Ergebnis ebenfalls FALSE.
+	 */
+	public boolean mausBewegt() {
+		if (hatMaus()) {
+			return maus.bewegend();
+		}
+		
+		return false;
+	}
+	
+	/**
+	 * @return Die Kamera, passend zu diesem Fenster
+	 */
+	public Kamera getCam() {
+		return zeichner.cam();
+	}
+	
+	/**
+	 * @return Der Statische Basisknoten.
+	 */
+	public Knoten getStatNode() {
+		return zeichner.statNode();
+	}
+	
+	/**
+	 * Gibt die Maus aus.
+	 * 
+	 * @return Die aktuelle Maus. Kann <code>null</code> sein!!
+	 */
+	public Maus getMaus() {
+		return maus;
+	}
+	
+	/**
+	 * Gibt die Fenstermasse in einem BoundingRechteck an.
+	 * 
+	 * @return ein BoundingRechteck mit Position (0|0), dessen Hoehe & Breite
+	 *         die Masse des Fensters in Pixel angeben.
+	 * @see ea.BoundingRechteck
+	 */
+	public BoundingRechteck fenstermasse() {
+		return zeichner.masse();
+	}
+	
+	/**
+	 * Statische Methode zum Oeffentlichen Berechnen der Fontmetriken des
+	 * offenen Fensters.
+	 * 
+	 * @param f
+	 *            Der zu ueberpruefende Font
+	 * @return Das zu dem Font und aktiven Fenster gehoerende FontMetrics-Objekt
+	 */
+	public static FontMetrics metrik(Font f) {
+		return instanz.getFontMetrics(f);
+	}
+	
+	/**
+	 * Gibt die aktuellste Instanz dieser KLasse wieder.
+	 * 
+	 * @return Das aktuellste Fenster
+	 */
+	public static Fenster instanz() {
+		return instanz;
+	}
+	
+	/**
+	 * Gibt den Zeichner des Fensters aus.
+	 * 
+	 * @return Der Zeichner des Fensters.
+	 */
+	public Zeichner zeichner() {
+		return zeichner;
+	}
+	
+	/**
+	 * Entfernt ein simples Grafikobjekt.
+	 * 
+	 * @param g
+	 *            Das darzustellende Grafikobjekt
+	 */
+	public void removeSimple(SimpleGraphic g) {
+		zeichner.removeSimple(g);
+	}
+	
+	/**
+	 * Fuellt ein simples Grafikobjekt in die anzeige.
+	 * 
+	 * @param g
+	 *            Das darzustellende Grafikobjekt.
+	 */
+	public void fillSimple(SimpleGraphic g) {
+		zeichner.addSimple(g);
+	}
+	
+	/**
+	 * Loescht das Fenster und terminiert damit das Spiel.<br />
+	 * <b>Daher nur dann einsetzen, wenn die Anwendung beendet werden soll!! Der
+	 * vorherige Zustand ist nicht wiederherstellbar!!</b><br />
+	 * Als alternative Methode zum ausschliesslichen Loeschen des Fensters steht <code>softLoeschen()</code> zur Verfuegung.
+	 */
+	public void loeschen() {
+		this.setVisible(false);
+		this.dispose();
+		if (--frameCount == 0)
+			System.exit(0);
+	}
+	
+	/**
+	 * Gibt das gespeicherte Bild-Objekt der Maus wieder.
+	 * 
+	 * @return Das Bild mit seiner Position und Groesse von der Maus.
+	 */
+	public Raum mausBild() {
+		return this.mausBild;
+	}
+	
+	/**
+	 * @return Das BoundingRechteck, dass den Spielraum der Maus ohne Einbezug
+	 *         der Relativen Koordinaten (Kameraposition)<br />
+	 *         Das Rechteck ist die Masse des Fensters mal 3/4.<br />
+	 *         Dies ist natuerlich nur dann im Fenster gebraucht, wenn eine
+	 *         relative Maus angemeldet ist.
+	 */
+	private BoundingRechteck mausPlatz() {
+		Dimension d = this.getSize();
+		int x = (d.width / 4) * 3;
+		int y = (d.height / 4) * 3;
+		return new BoundingRechteck((d.width / 8), (d.height / 8), x, y);
+	}
+	
+	/**
+	 * Deaktiviert den eventuell vorhandenen gemerkten Druck auf allen Tasten.<br />
+	 * Wird innerhalb der Engine benutzt, sobald das Fenster deaktiviert etc.
+	 * wurde.
+	 */
+	public void druckAufheben() {
+		for (int i = 0; i < tabelle.length; i++) {
+			tabelle[i] = false;
+		}
+	}
+	
+	/**
+	 * Diese Methode wird ausgefuehrt, wenn die Maus bewegt wird.
+	 * 
+	 * @param e
+	 *            Das ausloesende Event
+	 */
+	private void mausBewegung(MouseEvent e) {
+		if (hatMaus()) {
+			Insets insets = this.getInsets();
+			
+			int startX = getWidth() / 2;
+			int startY = getHeight() / 2;
+			Point loc = getLocation();
+			Point click = e.getPoint();
+			
+			if (maus.bewegend()) {
+				if (maus.absolut()) {
+					getCam().verschieben(
+							new Vektor(click.x - startX, click.y - startY));
+				}
+			}
+			
+			if (!maus.absolut()) {
+				int x = click.x + insets.left - startX;
+				int y = click.y + insets.top - startY;
+				
+				BoundingRechteck bounds = mausBild.dimension();
+				Punkt spot = maus.hotSpot();
+				Punkt hx = new Punkt(bounds.x + spot.realX() + x, bounds.y + spot.realY());
+				Punkt hy = new Punkt(bounds.x + spot.realX(), bounds.y + spot.realY() + y);
+				
+				if (!zeichner.masse().istIn(hx))
+					x = 0;
+				if (!zeichner.masse().istIn(hy))
+					y = 0;
+				
+				mausBild.verschieben(new Vektor(x, y));
+			}
+			
+			robot.mouseMove(startX + loc.x, startY + loc.y);
+		}
+	}
+	
+	/**
+	 * Diese Methode wird immer dann ausgefuehrt, wenn ein einfacher Linksklick
+	 * der Maus ausgefuehrt wird.
+	 * 
+	 * @param e
+	 *            Das MausEvent
+	 * @paran losgelassen Ist dieser Wert TRUE, wurde die Maus eigentlich
+	 *        losgelassen und nicht geklickt.
+	 */
+	private void mausAktion(MouseEvent e, boolean losgelassen) {
+		if (!zaehlt) {
+			zaehlt = true;
+			return;
+		}
+		
+		// Linksklick? 1: Links - 2: Mausrad? - 3: Rechts
+		final boolean links = !(e.getButton() == MouseEvent.BUTTON3);
+		
+		if (hatMaus()) {
+			if (!maus.absolut()) {
+				BoundingRechteck r = mausBild.dimension();
+				Punkt p = maus.hotSpot();
+				
+				maus.klick((int)(r.x + p.realX() + getCam().getX()), (int)(r.y + p.realY()
+						+ getCam().getY()), links, losgelassen); // Mit
+																	// zurückrechnen
+																	// auf die
+																	// Bildebene!
+			} else {
+				Dimension dim = this.getSize();
+				int startX = (dim.width / 2);
+				int startY = (dim.height / 2);
+				maus.klick((int) (startX + getCam().getX()), (int) (startY + getCam().getY()),
+						links, losgelassen);
+			}
+		}
+	}
+	
+	/**
+	 * Die Listener-Methode, die vom Fenster selber bei jeder gedrueckten Taste
+	 * aktiviert wird.<br />
+	 * Hiebei wird die Zuordnung zu einer Zahl gemacht, und diese dann an alle
+	 * Listener weitergereicht, sofern die Taste innerhalb der Kennung des
+	 * Fensters liegt.<br />
+	 * Hierzu: Die Liste der Tasten mit Zuordnung zu einem Buchstaben; sie ist
+	 * im <b>Handbuch</b> festgehalten.
+	 * 
+	 * @param e
+	 *            Das ausgeloeste KeyEvent zur Weiterverarbeitung.
+	 */
+	private void tastenAktion(KeyEvent e) {
+		int z = zuordnen(e.getKeyCode());
+		if (z == -1) {
+			return;
+		}
+		if (tabelle[z]) {
+			return;
+		}
+		for (TastenReagierbar r : listener) {
+			r.reagieren(z);
+		}
+		tabelle[z] = true;
+	}
+	
+	/**
+	 * Ordnet vom JAVA-KeyCode System in das EA-System um.
+	 * 
+	 * @param keyCode
+	 *            Der JAVA-KeyCode
+	 * @return Der EA-KeyCode
+	 */
+	public int zuordnen(int keyCode) {
+		int z = -1;
+		// ANALYSIS
+		// <editor-fold defaultstate="collapsed" desc="Fallunterscheidung">
+		switch (keyCode) {
+			case KeyEvent.VK_A:
+				z = 0;
+				break;
+			case KeyEvent.VK_B:
+				z = 1;
+				break;
+			case KeyEvent.VK_C:
+				z = 2;
+				break;
+			case KeyEvent.VK_D:
+				z = 3;
+				break;
+			case KeyEvent.VK_E:
+				z = 4;
+				break;
+			case KeyEvent.VK_F:
+				z = 5;
+				break;
+			case KeyEvent.VK_G:
+				z = 6;
+				break;
+			case KeyEvent.VK_H:
+				z = 7;
+				break;
+			case KeyEvent.VK_I:
+				z = 8;
+				break;
+			case KeyEvent.VK_J:
+				z = 9;
+				break;
+			case KeyEvent.VK_K:
+				z = 10;
+				break;
+			case KeyEvent.VK_L:
+				z = 11;
+				break;
+			case KeyEvent.VK_M:
+				z = 12;
+				break;
+			case KeyEvent.VK_N:
+				z = 13;
+				break;
+			case KeyEvent.VK_O:
+				z = 14;
+				break;
+			case KeyEvent.VK_P:
+				z = 15;
+				break;
+			case KeyEvent.VK_Q:
+				z = 16;
+				break;
+			case KeyEvent.VK_R:
+				z = 17;
+				break;
+			case KeyEvent.VK_S:
+				z = 18;
+				break;
+			case KeyEvent.VK_T:
+				z = 19;
+				break;
+			case KeyEvent.VK_U:
+				z = 20;
+				break;
+			case KeyEvent.VK_V:
+				z = 21;
+				break;
+			case KeyEvent.VK_W:
+				z = 22;
+				break;
+			case KeyEvent.VK_X:
+				z = 23;
+				break;
+			case KeyEvent.VK_Y:
+				z = 24;
+				break;
+			case KeyEvent.VK_Z:
+				z = 25;
+				break;
+			case KeyEvent.VK_UP:
+				z = 26;
+				break;
+			case KeyEvent.VK_RIGHT:
+				z = 27;
+				break;
+			case KeyEvent.VK_DOWN:
+				z = 28;
+				break;
+			case KeyEvent.VK_LEFT:
+				z = 29;
+				break;
+			case KeyEvent.VK_SPACE:
+				z = 30;
+				break;
+			case KeyEvent.VK_ENTER:
+				z = 31;
+				break;
+			case KeyEvent.VK_ESCAPE:
+				z = 32;
+				break;
+			case KeyEvent.VK_0:
+				z = 33;
+				break;
+			case KeyEvent.VK_1:
+				z = 34;
+				break;
+			case KeyEvent.VK_2:
+				z = 35;
+				break;
+			case KeyEvent.VK_3:
+				z = 36;
+				break;
+			case KeyEvent.VK_4:
+				z = 37;
+				break;
+			case KeyEvent.VK_5:
+				z = 38;
+				break;
+			case KeyEvent.VK_6:
+				z = 39;
+				break;
+			case KeyEvent.VK_7:
+				z = 40;
+				break;
+			case KeyEvent.VK_8:
+				z = 41;
+				break;
+			case KeyEvent.VK_9:
+				z = 42;
+				break;
+			case KeyEvent.VK_PLUS:
+				z = 43;
+				break;
+			case KeyEvent.VK_MINUS:
+				z = 44;
+				break;
+		}// </editor-fold>
+		return z;
+	}
 }