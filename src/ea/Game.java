--- conflicted
+++ resolved
@@ -1,869 +1,859 @@
-/*
- * Engine Alpha ist eine anfaengerorientierte 2D-Gaming Engine.
- * 
- * Copyright (C) 2011 Michael Andonie
- * 
- * This program is free software: you can redistribute it and/or modify
- * it under the terms of the GNU General Public License as published by
- * the Free Software Foundation, either version 3 of the License, or
- * any later version.
- * 
- * This program is distributed in the hope that it will be useful,
- * but WITHOUT ANY WARRANTY; without even the implied warranty of
- * MERCHANTABILITY or FITNESS FOR A PARTICULAR PURPOSE. See the
- * GNU General Public License for more details.
- * 
- * You should have received a copy of the GNU General Public License
- * along with this program. If not, see <http://www.gnu.org/licenses/>.
- */
-
-package ea;
-
-import ea.internal.gui.*;
-import ea.internal.util.Logger;
-
-import javax.imageio.ImageIO;
-import javax.swing.*;
-import javax.swing.filechooser.FileFilter;
-<<<<<<< HEAD
-
-import ea.internal.gui.Eingabe;
-import ea.internal.gui.Fenster;
-import ea.internal.gui.Frage;
-import ea.internal.gui.HighScoreFenster;
-import ea.internal.gui.Nachricht;
-import ea.internal.phy.Physik;
-import ea.internal.util.Logger;
-=======
-import java.awt.*;
-import java.awt.image.BufferedImage;
-import java.io.*;
-import java.util.Random;
->>>>>>> 656f8ed7
-
-/**
- * Diese Klasse ist fuer die sofortige, einfache Verwendung der Engine verantwortlich.<br />
- * Aus ihr sollte die Klasse abgleitet werden, die die Spielorganisation innehat.
- * 
- * @author Michael Andonie
- */
-public abstract class Game implements TastenReagierbar {
-	static {
-		System.setProperty("sun.java2d.opengl", "true"); // ok
-		System.setProperty("sun.java2d.d3d", "false"); // ok
-		System.setProperty("sun.java2d.noddraw", "true"); // set false if possible, linux
-		System.setProperty("sun.java2d.pmoffscreen", "false"); // set true if possible, linux
-		System.setProperty("sun.java2d.ddoffscreen", "true"); // ok, windows
-		System.setProperty("sun.java2d.ddscale", "true"); // ok, hardware accelerated image scaling on windows
-	}
-	
-	/**
-	 * Das Spielfenster
-	 */
-	private final Fenster fenster;
-	
-	/**
-	 * Der Font fuer die Fenstertexte
-	 */
-	private Font font;
-	
-	/**
-	 * Der Ticker-manager. An ihm werden die Ticker angemeldet.
-	 */
-	public final Manager manager = new Manager();
-	
-	/**
-	 * Der Audio-Manager. Er kann Sound-Objekte auf verschiedenen Kanaelen abspielen.<br />
-	 * Dieser Audio-Manager hat 5 Kanaele. Sollten diese nicht ausreichen, so laesst sich einfach ein neuer erstellen:<br />
-	 * <br />
-	 * <br />
-	 * <code>
-	 * int meineAnzahlAnKanaelen = 10;<br />
-	 * AudioManager neuerAudioManager = new AudioManager(meineAnzahlAnKanaelen);<br />
-	 * <br /></code> <br />
-	 * Dieses Beispiel erstellt einen neuen Audio-Manager mit Kanaelen.
-	 */
-	// public final AudioManager audioManager = new AudioManager(5);
-	
-	/**
-	 * Der Animations-Manager. Er kann Animationen organisieren.
-	 */
-	public final AnimationsManager animationsManager = AnimationsManager.getAnimationsManager();
-	
-	/**
-	 * Der Wurzel-Knoten. An ihm muessen direkt oder indirekt (ueber weitere Knoten) alle <code>Raum</code>-Objekte
-	 * angemeldet werden, die auch (normal) gezeichnet werden sollen.
-	 */
-	public final Knoten wurzel;
-	
-	/**
-	 * An diesem Knoten angelegte Objekte werden immer im Vordergrund sein.<br />
-	 * Dies wird zB fuer einen Abblendbildschirm verwendet.
-	 */
-	@SuppressWarnings("unused")
-	private final Knoten superWurzel;
-	
-	/**
-	 * Die statische Wurzel.<br />
-	 * Objekte, die an diesem Knoten angemeldet werden, werden ebenfalls gezeichnet, jedoch mit einem essentiellen Unterschied
-	 * bei Verschiebung der <code>Kamera</code> werden diese nicht verschoben gezeichnet, sondern bleiben weiter (<b>statisch</b>)
-	 * auf ihrer festen Position. Dies bietet sich zum Beispiel fuer eine Punkte-Anzeige etc an.
-	 */
-	public final Knoten statischeWurzel;
-	
-	/**
-	 * Die <code>Kamera</code> des Spiels.<br />
-	 * Dieser kann ueber <code>setzeFokus(Raum m)</code> ein bestimmtes Raum-Objekt immer im Zentrum zeigen. Es gibt auch weitere interessante Methoden dieser Klasse.<br />
-	 * Hierzu siehe <b>Handbuch oder Doku</b>.
-	 */
-	public final Kamera cam;
-	
-	/**
-	 * Gibt an, ob bei Escape-Druck das Spiel beendet werden soll.
-	 */
-	private final boolean exitOnEsc;
-	
-	/**
-	 * Der Zufallsgenerator des Spiels. Basiert nicht auf echtem Zufall.
-	 */
-	private final Random zufall = new Random();
-	
-	/**
-	 * Dieser String ist <b>immer das korrekte, Systemabhaengige Pfadtrenner</b>-Literal,
-	 * das ganz einfach bei Pfadangaben verwendet werden kann:<br />
-	 * <br />
-	 * <code>
-	 * String verzeichnis = "meinOrdner" + "meinDarinLiegenderUnterordner" + "meineDatei.eaf";
-	 * </code>
-	 */
-	public final String pfadtrenner = DateiManager.sep;
-	
-	/**
-	 * Die eventuell aktive Blende; diese ueberblendet das Spielgeschehen.<br />
-	 * Dieses Rechteck sollte nicht in seinen Massen veraendert werden. Ansonsten koennte es die Wirkung als Blende verfehlen.
-	 */
-	private final Rechteck blende;
-	
-	/**
-	 * Groesster Konstruktor fuer Objekte der Klasse Game.
-	 * 
-	 * @param x
-	 *            Die Breite des Fensters
-	 * @param y
-	 *            Die Hoehe des Fensters
-	 * @param titel
-	 *            Der Titel des Spielfensters
-	 * @param vollbild
-	 *            Ob das Fenster ein echtes Vollbild sein soll.<br />
-	 *            Manche Computer unterstuetzen kein Vollbild, in diesem Fall wird ein moeglichst grosses Fenster erzeugt.<br />
-	 *            Im Vollbildmodus nimmt das Fenster den gesamten Bildschirm ein, die Eingabeparameter <code>x</code> und <code>y</code> beschreiben dann
-	 *            die Masse dieses Fensters, <b>der Bildschirm wird also an die gewuenschte X-Y-Groesse angepasst!!!</b>
-	 * @param exitOnEsc
-	 *            Ist dieser Wert <code>true</code>, so wird das Spiel automatisch beendet, wenn die "Escape"-Taste gedrueckt
-	 *            wurde. Dies bietet sich vor allem an, wenn das Spiel ein Vollbild ist oder die Maus aufgrund der Verwendung einer Maus im Spiel nicht auf das "X"-Symbol
-	 *            des Fensters geklickt werden kann, wodurch der Benutzer im Spiel "gefangen" waere und <b>dies ist etwas unbeschreiblich aergerliches fuer den Spielbenutzer!!!!!!!!!!!</b>
-	 * @param fensterX
-	 *            Die X-Koordinate der linken oberen Ecke des Fensters auf dem Computerbildschirm
-	 * @param fensterY
-	 *            Die Y-Koordinate der linken oberen Ecke des Fensters auf dem Computerbildschirm
-	 */
-	public Game(int x, int y, String titel, boolean vollbild, boolean exitOnEsc, int fensterX, int fensterY) {
-		fenster = new Fenster(x, y, titel, vollbild, fensterX, fensterY);
-		this.exitOnEsc = exitOnEsc;
-		
-		cam = fenster.getCam();
-		cam.wurzel().add(wurzel = new Knoten(), superWurzel = new Knoten());
-		
-		blende = fenster.fenstermasse().ausDiesem();
-		blende.farbeSetzen(new Farbe(255, 255, 255, 190));
-		blende.sichtbarSetzen(false);
-		
-		statischeWurzel = fenster.getStatNode();
-		statischeWurzel.add(blende);
-		
-		fenster.anmelden(this);
-		
-		try {
-			fenster.setIconImage(ImageIO.read(getClass().getResourceAsStream("/ea/assets/favicon.png")));
-		} catch (Exception e) {
-			Logger.warning("Standard-Icon konnte nicht geladen werden.");
-		}
-	}
-	
-	/**
-	 * Konstruktor fuer Objekte der Klasse Game. Erstellt unter anderem ein Fenster, das harmonisch im Spielbildschirm liegt.
-	 * 
-	 * @param x
-	 *            Die Breite des Fensters
-	 * @param y
-	 *            Die Hoehe des Fensters
-	 * @param titel
-	 *            Der Titel des Spielfensters
-	 * @param vollbild
-	 *            Ob das Fenster ein echtes Vollbild sein soll.<br />
-	 *            Manche Computer unterstuetzen kein Vollbild, in diesem Fall wird ein moeglichst grosses Fenster erzeugt.<br />
-	 *            Im Vollbildmodus nimmt das Fenster den gesamten Bildschirm ein, die Eingabeparameter <code>x</code> und <code>y</code> beschreiben dann
-	 *            die Masse dieses Fensters, <b>der Bildschirm wird also an die gewuenschte X-Y-Groesse angepasst!!!</b>
-	 * @param exitOnEsc
-	 *            Ist dieser Wert <code>true</code>, so wird das Spiel automatisch beendet, wenn die "Escape"-Taste gedrueckt
-	 *            wurde. Dies bietet sich vor allem an, wenn das Spiel ein Vollbild ist oder die Maus aufgrund der Verwendung einer Maus im Spiel nicht auf das "X"-Symbol
-	 *            des Fensters geklickt werden kann, wodurch der Benutzer im Spiel "gefangen" waere und <b>dies ist etwas unbeschreiblich aergerliches fuer den Spielbenutzer!!!!!!!!!!!</b>
-	 */
-	public Game(int x, int y, String titel, boolean vollbild, boolean exitOnEsc) {
-		this(x, y, titel, vollbild, exitOnEsc, -1, -1);
-	}
-	
-	/**
-	 * Etwas vereinfachter Konstruktor.<br />
-	 * Hierbei gilt automatisch, dass das Fenster <b>beim Tastendruck auf "Escape" beendet wird</b>.<br />
-	 * Ist dies nicht gewuenscht, so muss der komplexere Konstruktor aufgerufen werden.
-	 * 
-	 * @param x
-	 *            Die Breite des Fensters
-	 * @param y
-	 *            Die Hoehe des Fenstsers
-	 * @param titel
-	 *            Der Titel des Spielfensters
-	 * @param vollbild
-	 *            Ob das Fenster ein echtes Vollbild sein soll.<br />
-	 *            Manche Computer unterstuetzen kein Vollbild, in diesem Fall wird ein moeglichst grosses Fenster erzeugt.<br />
-	 *            Im Vollbildmodus nimmt das Fenster den gesamten Bildschirm ein, die Eingabeparameter <code>x</code> und <code>y</code> beschreiben dann
-	 *            die Masse dieses Fensters, <b>der Bildschirm wird also an die gewuenschte X-Y-Groesse angepasst!!!</b>
-	 */
-	public Game(int x, int y, String titel, boolean vollbild) {
-		this(x, y, titel, vollbild, true);
-	}
-	
-	/**
-	 * Erstellt ein Spiel, bei dem automatisch beim Drücken von ESC alles beendet wird und ohne Titel.
-	 * 
-	 * @param x
-	 *            Die Breite des Fensters
-	 * @param y
-	 *            Die Hoehe des Fensters
-	 * @param vollbild
-	 *            Ob das Fenster ein echtes Vollbild sein soll.<br />
-	 *            Manche Computer unterstuetzen kein Vollbild, in diesem Fall wird ein moeglichst grosses Fenster erzeugt.<br />
-	 *            Im Vollbildmodus nimmt das Fenster den gesamten Bildschirm ein, die Eingabeparameter <code>x</code> und <code>y</code> beschreiben dann
-	 *            die Masse dieses Fensters, <b>der Bildschirm wird also an die gewuenschte X-Y-Groesse angepasst!!!</b>
-	 */
-	public Game(int x, int y, boolean vollbild) {
-		this(x, y, "", vollbild, true);
-	}
-	
-	/**
-	 * Vereinfachter Konstruktor.<br />
-	 * Hierbei gilt automatisch, dass das Fenster <b>beim Tastendruck auf "Escape" beendet wird</b>, sowie dass kein Vollbild
-	 * aktiviert wird.<br />
-	 * Ist dies nicht gewuenscht, so muss der komplexere Konstruktor aufgerufen werden.
-	 * 
-	 * @param x
-	 *            Die Breite des Fensters
-	 * @param y
-	 *            Die Hoehe des Fenstsers
-	 * @param titel
-	 *            Der Titel des Spielfensters
-	 */
-	public Game(int x, int y, String titel) {
-		this(x, y, titel, false, true);
-	}
-	
-	/**
-	 * Vereinfachter Konstruktor.<br />
-	 * Hierbei gilt automatisch, dass das Fenster <b>beim Tastendruck auf "Escape" beendet wird</b>, sowie dass kein Vollbild
-	 * aktiviert wird.<br />
-	 * Ist dies nicht gewuenscht, so muss der komplexere Konstruktor aufgerufen werden. Es wird kein Fenstertitel erstellt.
-	 * 
-	 * @param x
-	 *            Die Breite des Fensters
-	 * @param y
-	 *            Die Hoehe des Fenstsers
-	 */
-	public Game(int x, int y) {
-		this(x, y, "");
-	}
-	
-	/**
-	 * Parameterloser Alternativkonstruktor.<br />
-	 * Hierbei wird automatisch ein Spielfenster der Groesse 500 auf 500 (kein Vollbild) erstellt, das bei Tastendruck auf "Escape" beendet wird.
-	 */
-	public Game() {
-		this(500, 500, "", false);
-	}
-	
-	/**
-	 * Setzt das übergebene Bild als Icon des Fensters
-	 * 
-	 * @param icon
-	 *            zu setzendes Icon
-	 */
-	public void iconSetzen(Bild icon) {
-		fenster.setIconImage(icon.bild());
-	}
-	
-	/**
-	 * Die aus <code>TastenReagierbar</code> implemetierte Methode zum Reagieren auf einen einfachen, einmaligen Tastendruck.
-	 * 
-	 * @param code
-	 *            Der Code dieser Taste zu den Codes:<br />
-	 * 
-	 *            Siehe <b>Handbuch fuer vollstaendige Tabelle</b>.
-	 */
-	public void reagieren(int code) {
-		if (exitOnEsc && code == 32) {
-			beenden();
-		}
-		tasteReagieren(code);
-	}
-	
-	/**
-	 * Fordert vom Benutzer eine Texteingabe (maximal 40 Zeichen) durch ein neues Fenster.<br />
-	 * Dieses Fenster muss erst wieder geschlossen werden, damit das Spielfenster wieder in den Vordergrund ruecken kann. Diese
-	 * Methode ist auch erst dann zu ende, wenn das Fenster geschlossen wurde.<br />
-	 * <br />
-	 * <b>Achtung:<br />
-	 * Bei dem Einsatz zusaetzlicher Fenster sollte vor dem Oeffnen eines solchen der Spielbetrieb angehalten werden, da das Fenster nunmehr
-	 * den Vordergrund abdeckt und die Aufmerksamkeit und den Einfluss (Tastatur, Maus) auf das Spiel wegnimmt.</b>
-	 * 
-	 * @param nachricht
-	 *            Ein Text, der ebenfalls angezeigt wird und erlaeutern sollte, wozu die Eingabe dient, und was die Eingabe sein sollte.
-	 * @return Die Eingabe vom Benutzer.<br />
-	 *         Wurde das Fenster ueber den "X"-Knopf "gewaltsam" geschlossen, so ist die Rueckgabe <code>null</code>.
-	 */
-	public String eingabeFordern(String nachricht) {
-		new Eingabe(fenster, nachricht, font);
-		return Eingabe.ergebnis;
-	}
-	
-	/**
-	 * Stellt eine Sicherheitsfrage, also eine Frage auf die mit "OK" oder "Abbrechen" geantwortet werden kann, in einem neuen Fenster.<br />
-	 * Dieses Fenster muss erst wieder geschlossen werden, damit das Spielfenster wieder in den Vordergrund ruecken kann. Diese
-	 * Methode ist auch erst dann zu ende, wenn das Fenster geschlossen wurde.<br />
-	 * <br />
-	 * <b>Achtung:<br />
-	 * Bei dem Einsatz zusaetzlicher Fenster sollte vor dem Oeffnen eines solchen der Spielbetrieb angehalten werden, da das Fenster nunmehr
-	 * den Vordergrund abdeckt und die Aufmerksamkeit und den Einfluss (Tastatur, Maus) auf das Spiel wegnimmt.</b>
-	 * 
-	 * @param frage
-	 *            Die Frage, die im Fenster angezeigt wird.
-	 * @return <code>true</code>, wenn die Frage mit "OK" beantwortet wurde; <code>false</code>, wenn die Frage mit "Abbrechen" beantwortet
-	 *         oder das Fenster geschlossen wurde.
-	 */
-	public boolean sicherheitsFrage(String frage) {
-		new Frage(fenster, frage, false, font);
-		return Frage.ergebnis;
-	}
-	
-	/**
-	 * Stellt eine einfache Frage, also eine Frage, auf die mit "Ja" oder "Nein" geantwortet werden kann, in einem neuen Fenster.<br />
-	 * Dieses Fenster muss erst wieder geschlossen werden, damit das Spielfenster wieder in den Vordergrund ruecken kann. Diese
-	 * Methode ist auch erst dann zu ende, wenn das Fenster geschlossen wurde.<br />
-	 * <br />
-	 * <b>Achtung:<br />
-	 * Bei dem Einsatz zusaetzlicher Fenster sollte vor dem Oeffnen eines solchen der Spielbetrieb angehalten werden, da das Fenster nunmehr
-	 * den Vordergrund abdeckt und die Aufmerksamkeit und den Einfluss (Tastatur, Maus) auf das Spiel wegnimmt.</b>
-	 * 
-	 * @param frage
-	 *            Die Frage, die im Fenster angezeigt wird.
-	 * @return <code>true</code>, wenn die Frage mit "Ja" beantwortet wurde; <code>false</code>, wenn die Frage mit "Nein" beantwortet
-	 *         oder das Fenster geschlossen wurde.
-	 */
-	public boolean frage(String frage) {
-		new Frage(fenster, frage, true, font);
-		return Frage.ergebnis;
-	}
-	
-	/**
-	 * Schickt eine einfache Nachricht in einem Fenster nach draussen.<br />
-	 * Dieses Fenster muss erst wieder geschlossen werden, damit das Spielfenster wieder in den Vordergrund ruecken kann. Diese
-	 * Methode ist auch erst dann zu ende, wenn das Fenster geschlossen wurde.<br />
-	 * <br />
-	 * <b>Achtung:<br />
-	 * Bei dem Einsatz zusaetzlicher Fenster sollte vor dem Oeffnen eines solchen der Spielbetrieb angehalten werden, da das Fenster nunmehr
-	 * den Vordergrund abdeckt und die Aufmerksamkeit und den Einfluss (Tastatur, Maus) auf das Spiel wegnimmt.</b>
-	 * 
-	 * @param nachricht
-	 *            Die Nachricht, die Angezeigt werden soll
-	 */
-	public void nachrichtSchicken(String nachricht) {
-		new Nachricht(fenster, true, nachricht, font);
-	}
-	
-	/**
-	 * Oeffnet ein Fenster, das die Highscores des Spiels anzeigt.
-	 * 
-	 * @param namen
-	 *            Die Namen der Liste als Array. Von <b>Index 0 als dem besten</b> bis zum schlechtesten auf der Liste
-	 * @param punkte
-	 *            Die Punktestaende der Liste als Array. Von <b>Index 0 als dem besten</b> bis zum schlechtesten auf der Liste
-	 * @param fenstertitel
-	 *            Der Titel des sich oeffnenden Fensters. Dieser Parameter kann weggelassen werden, hierfuer gibt es eine alternative
-	 *            Methode, die diesen Titel nicht erwartet.
-	 */
-	public void highscoreAnzeigen(String[] namen, int[] punkte, String fenstertitel) {
-		new HighScoreFenster(fenster, fenstertitel, namen, punkte, font);
-	}
-	
-	/**
-	 * Oeffnet ein titelloses Fenster, das die Highscores des Spiels anzeigt.
-	 * 
-	 * @param namen
-	 *            Die Namen der Liste als Array. Von <b>Index 0 als dem besten</b> bis zum schlechtesten auf der Liste
-	 * @param punkte
-	 *            Die Punktestaende der Liste als Array. Von <b>Index 0 als dem besten</b> bis zum schlechtesten auf der Liste
-	 * @see #highscoreAnzeigen(String[], int[])
-	 */
-	public void highscoreAnzeigen(String[] namen, int[] punkte) {
-		highscoreAnzeigen(namen, punkte, "");
-	}
-	
-	/**
-	 * Gibt ein <b>zufaelliges</b> <code>boolean</code>-Attribut zurueck.<br />
-	 * Mit relativ zuverlaessiger Sicherheit sind die Wahrscheinlichkeiten fuer <code>false</code> und <code>true</code> gleich gross.
-	 * 
-	 * @return <code>false</code> oder <code>true</code>, mit gleich hoher Wahrscheinlichkeit.
-	 */
-	public boolean zufallsBoolean() {
-		return zufall.nextBoolean();
-	}
-	
-	/**
-	 * Gibt ein <b>zufaelliges</b> <code>int</code>-Attribut zwischen <code>0</code> und einer festgelegten Obergrenze zurueck.<br />
-	 * Mit relativ zuverlaessiger Sicherheit sind die Wahrscheinlichkeiten fuer die Werte zwischen <code>0</code> und der Obergrenze gleich gross.
-	 * 
-	 * @param obergrenze
-	 *            Die hoechste Zahl, die vorkommen kann.<br />
-	 *            <b>Die Zahl kann also ebenfalls ergebnis der Rueckgabe sein!!!!!!</b>
-	 * @return Eine Zahl zwischen 0 (inklusiv) und der Obergrenze (inklusiv).<br />
-	 *         Bei eingabe einer negativen Zahl ist das Ergebnis 0.
-	 */
-	public int zufallsZahl(int obergrenze) {
-		if (obergrenze < 0) {
-			System.err.println("Achtung!! Fuer eine Zufallszahl muss die definierte Obergrenze (die inklusiv in der Ergebnismenge ist) eine nichtnegative Zahl sein!!");
-		}
-		return zufall.nextInt(obergrenze + 1);
-	}
-	
-	/**
-	 * Diese Methode beendet das Spiel gaenzlich.<br />
-	 * Das heisst, dass das Fenster geschlossen, alle belegten Ressourcen freigegeben und auch
-	 * die virtuelle Maschine von JAVA beendet wird.<br />
-	 * Also <b>beendet diese Methode die gesamte Applikation</b>!
-	 * 
-	 * @see #schliessen()
-	 */
-	public void beenden() {
-		fenster.loeschen();
-	}
-	
-	/**
-	 * Beendet dieses Game auf softe weise:<br />
-	 * - Das Fenster wird geschlossen<br />
-	 * - Die Physik wird beendet (alle bestehenden Raum-Objekte werden automatisch
-	 * neutral<br />
-	 * - Alle Animationen werden beendet<br />
-	 * - Der
-	 * <b>ABER:</b><br />
-	 * -> Die virtuelle Maschine wird <b>nicht</b> beendet.
-	 */
-	public void schliessen() {
-		manager.kill();
-		//audioManager.neutralize();
-		fenster.loeschen();
-	}
-	
-	/**
-	 * Dieser Methodenaufruf dauert eine bestimmte Zeit. So kann man sozusagen eine gewisse Zeit
-	 * "Pause machen" und warten.<br />
-	 * <br />
-	 * <b>ACHTUNG!</b><br />
-	 * Der Aufruf dieser Methode haelt technisch gesehen diesen <i>Thread</i> an, das bedeutet zum Beispiel, dass - sollte
-	 * dies in einer Tick-Methode ausgefuehrt werden, <b>alle anderen Ticker nicht aufgerufen werden, bevonr diese Methode beendet ist</b>. <br />
-	 * <br />
-	 * <i>Daher sollte diese Methode nur mit Bedacht verwendet werden!</i>
-	 * 
-	 * @param millisekunden
-	 *            Die Anzahl an Millisekunden, die dieser Methodenaufruf dauert. So lange "wartet" man also durch den Aufruf dieser
-	 *            Methode.
-	 */
-	public void warten(int millisekunden) {
-		try {
-			Thread.sleep(millisekunden);
-		} catch (InterruptedException e) {
-		}
-	}
-	
-	/**
-	 * Setzt den Font, der ab sofort von den Fenstern standartmaessig verwendet wird.
-	 * 
-	 * @param fontname
-	 *            Der Name des zu verwendenden Fonts. <br />
-	 *            Ein Blick auf das <b>Fontprotokoll</b> (in der Klasse <code>Text</code> ist empfehlenswert!
-	 * @param schriftgroesse
-	 *            Die Schriftgroesse, in der die texte dargestellt werden sollen.
-	 * @see Text
-	 */
-	public void fensterFontSetzen(String fontname, int schriftgroesse) {
-		this.font = Text.holeFont(fontname).deriveFont(0, schriftgroesse);
-	}
-	
-	/**
-	 * Setzt den Font, der ab sofort von den Fenstern standartmaessig verwendet wird mit einer Standartgroesse von 12.
-	 * 
-	 * @param fontname
-	 *            Der Name des zu verwendenden Fonts. <br />
-	 *            Ein Blick auf das <b>Fontprotokoll</b> (in der Klasse <code>Text</code> ist empfehlenswert!
-	 * @see Text
-	 */
-	public void fensterFontSetzen(String fontname) {
-		fensterFontSetzen(fontname, 12);
-	}
-	
-	/**
-	 * Minimiert das Fenster.<br />
-	 * Dadurch wird es in die Taskleiste hinein minimiert.
-	 */
-	public void fensterMinimieren() {
-		fenster.minimieren();
-	}
-	
-	/**
-	 * Maximiert das Fenster.<br />
-	 * Dadurch wird es - sofern es sich in der Taskleiste minimiert befindet -
-	 * wieder maximiert.
-	 */
-	public void fensterMaximieren() {
-		fenster.maximieren();
-	}
-	
-	/**
-	 * Meldet ein "<code>TastenReagierbar</code>"-Objekt an. Ab diesem Moment wird seine "<code>reagieren</code>"-Methode immer
-	 * dann aufgerufen, wenn eine Taste heruntergedrueckt wird.
-	 * 
-	 * @param g
-	 *            Das anzumeldende <code>TastenReagierbar</code>-Objekt
-	 */
-	public void tastenReagierbarAnmelden(TastenReagierbar g) {
-		fenster.anmelden(g);
-	}
-	
-	/**
-	 * Meldet ein "<code>TastenGedruecktReagierbar</code>"-Objekt an. Ab diesem Moment wird seine "<code>tasteGedrueckt</code>"-Methode immer
-	 * wieder in Abstaenden von <b>50 Millisekunden</b> aufgerufen, solange eine Taste heruntergedrueckt wird.
-	 * 
-	 * @param g
-	 *            Das anzumeldende <code>TastenGedruecktReagierbar</code>-Objekt.
-	 */
-	public void tastenGedruecktReagierbarAnmelden(TastenGedruecktReagierbar g) {
-		fenster.tastenGedruecktReagierbarAnmelden(g);
-	}
-	
-	/**
-	 * Meldet ein "<code>TastenLosgelassenReagierbar</code>"-Objekt an. Ab diesem Moment wird seine "<code>tasteGedrueckt</code>"-Methode immer
-	 * aufgerufen, wenn eine Taste losgelassen wird.
-	 * 
-	 * @param g
-	 *            Das anzumeldende <code>TastenLosgelassenReagierbar</code>-Objekt.
-	 */
-	public void tastenLosgelassenReagierbarAnmelden(TastenLosgelassenReagierbar g) {
-		fenster.tastenLosgelassenAnmelden(g);
-	}
-	
-	/**
-	 * Meldet ein Mausobjekt an.<br />
-	 * Ab sofort wird die anzumeldende Maus im Fenster dargestellt und Klicks werden auf die Maus uebertragen.
-	 * 
-	 * @param maus
-	 *            Die anzumeldende Maus
-	 * @param listenerUebernehmen
-	 *            Ist dieser Wert <code>true</code>, so uebernimmt die neue Maus <b>alle Listener der alten
-	 *            Maus</b>
-	 * @see Maus
-	 */
-	public void mausAnmelden(Maus maus, boolean listenerUebernehmen) {
-		if (maus == null) {
-			System.err.println("Die anzumeldende Maus war ein nicht instanziertes Objekt (sprich: null)!");
-		}
-		Maus alteMaus = fenster.getMaus();
-		fenster.mausLoeschen();
-		if (alteMaus != null && listenerUebernehmen) {
-			maus.uebernehmeAlleListener(alteMaus);
-		}
-		fenster.anmelden(maus);
-	}
-	
-	/**
-	 * Meldet ein <code>KollisionsReagierbar</code>-Interface an. Ab sofort wird es mit dem spezifizierten
-	 * <code>code</code> aufgerufen, sollten sich die <code>Raum</code>-Objekte <code>r1</code> und <code>r2</code>
-	 * schneiden.
-	 * @param reagierbar	Das anzumeldende <code>KollisionsReagierbar</code>-Interface, das ab sofort von
-	 * Kollisionen von <code>r1</code> und <code>r2</code> informiert werden soll.
-	 * @param r1			Ein <code>Raum</code>-Objekt
-	 * @param r2			Ein zweites <code>Raum</code>-Objekt
-	 * @param code			Ein beliebiger Code. Dieser kann verwendet werden, um mit einem Interface mehrere
-	 * 						Kollisionen <i>unterscheidbar</i> zu behandeln. Er wird im Aufruf der
-	 * 						<code>kollision(int)</code> als Parameter übergeben.
-	 */
-	public void kollisionsReagierbarAnmelden(KollisionsReagierbar reagierbar, Raum r1, Raum r2, int code) {
-		Physik.getPhysik().anmelden(reagierbar, r1, r2, code);
-	}
-	
-	/**
-	 * Meldet ein Mausobjekt an.<br />
-	 * Ab sofort wird die anzumeldende Maus im Fenster dargestellt und Klicks werden auf die Maus uebertragen.
-	 * 
-	 * @param maus
-	 *            Die anzumeldende Maus
-	 * @see Maus
-	 */
-	public void mausAnmelden(Maus maus) {
-		mausAnmelden(maus, false);
-	}
-	
-	/**
-	 * Gibt ein BoundingRechteck zurueck, dass die Masse des Fensters beschreibt.<br />
-	 * Die Hoehe und Breite geben die Hoehe und Breite des Fensters wieder. Die Position ist immer (0|0), da dies nicht relevant ist
-	 * fuer die Masse des Fensters.
-	 * 
-	 * @return Das besagte BoundingRechteck mit den Fenstermassen.
-	 */
-	public BoundingRechteck fensterGroesse() {
-		return fenster.fenstermasse();
-	}
-	
-	/**
-	 * Setzt einen Hintergrund fuer das Spiel.<br />
-	 * Das kann ein beliebiges <code>Raum</code>-Objekt sein, vorwiegend bieten sich jedoch Bilder an.<br />
-	 * Dieses Objekt wird dann immer im absoluten Hintergrund sein und wird auch weiter entfernt wirken, wenn Bewegungen stattfinden.
-	 * Daher sollte dieses Objekt nicht in Berechnungen, wie Kollisionstests oder den Physik-Modus, eingebunden werden!<br />
-	 * <br />
-	 * <br />
-	 * <br />
-	 * Soll der Hintergrund etwas besonderes sein, das aus vielen Objekten besteht, so bietet es sich an, all diese an einem Knoten zu binden
-	 * und diesen Knoten hier anzumelden.
-	 * 
-	 * @param m
-	 *            Das Raum-Objekt, das ab jetzt der Hintergrund sein wird.
-	 */
-	public void hintergrundSetzen(Raum m) {
-		fenster.hintergrundAnmelden(m);
-	}
-	
-	/**
-	 * Setzt, ob das Spiel eine allueberstehende Ueberblende ausfuehren soll, die bis zum widerruf
-	 * alles ueberdeckt.<br />
-	 * Diese ist niemals gaenzlich durchsichtig, da sie nur ueberblendet und nicht ueberdeckt.
-	 * 
-	 * @param aktiv
-	 *            ob die Blende aktiviert oder deaktiviert werden soll
-	 * @param farbe
-	 *            Die neue Farbe der Blende
-	 * @see #ueberblendeSetzen(boolean)
-	 */
-	public void ueberblendeSetzen(boolean aktiv, Farbe farbe) {
-		if (farbe.undurchsichtig()) {
-			farbe = farbe.halbesAlpha();
-		}
-		blende.farbeSetzen(farbe);
-		ueberblendeSetzen(aktiv);
-	}
-	
-	/**
-	 * Setzt, ob das Spiel eine allueberstehende Ueberblende ausfuehren soll, die bis zum widerruf
-	 * alles ueberdeckt.<br />
-	 * Diese ist niemals gaenzlich durchsichtig, da sie nur ueberblendet und nicht ueberdeckt.
-	 * 
-	 * @param aktiv
-	 *            ob die Blende aktiviert oder deaktiviert werden soll
-	 */
-	public void ueberblendeSetzen(boolean aktiv) {
-		blende.sichtbarSetzen(aktiv);
-	}
-	
-	/**
-	 * Setzt, ob die gesamte Engine Alpha rechenintensiv, oder ressourcensparsam arbeiten soll.<br />
-	 * <br />
-	 * <br />
-	 * <b>IM REGELFALL GILT FOLGENDES:</b><br />
-	 * <br />
-	 * Die Engine arbeitet auf einem Niveau, das laufzeittechnisch bei normalen Computern standardmaessig funktioniert. <i>Sollte es
-	 * jedoch Probleme mit der Laufzeit geben (haengender Bildschirm; Zeitverzögerungen, die klar an der Engine und nicht am eigenen Projekt
-	 * liegen usw.), so sollte mit dieser Methode die rechenintensive Arbeit ausgeschaltet werden.<br />
-	 * <br />
-	 * <b>Standardmaessig ist die Arbeit rechenintensiv</b>.
-	 * 
-	 * @param rechenintensiv
-	 *            Ist dieser Wert <code>true</code> (Standard), so ist die Arbeit der Engine exakt und rechenintensiv. Ist dieser
-	 *            Wert <code>false</code> (fuer langsame Computer zu empfehlen - aber immer erst testen!!!!), so ist die Arbeit ressourcensparender und
-	 *            ungenauer.
-	 */
-	public void rechenintensiveArbeitSetzen(boolean rechenintensiv) {
-		Raum.heavyComputingSetzen(rechenintensiv);
-	}
-	
-	/**
-	 * Macht vom aktuell sichtbaren Bereich (also dem von der Kamera derzeit
-	 * erfassten Bereich) einen Screenshot.
-	 * 
-	 * @param pfad
-	 *            Der Pfad, in dem das Bild gespeichert werden soll. Ein Wert
-	 *            wie "screenshot.jpg" speichert den Screenshot im Projektordner. Fuer
-	 *            eingabeabhaengige Pfade kann <code>pfadAuswaehlen(String[])</code> benutzt werden.<br />
-	 * <br />
-	 *            <b> ACHTUNG!! </b><br />
-	 */
-	public void screenshot(String pfad) {
-		screenshot(pfad, cam.position());
-	}
-	
-	/**
-	 * Macht einen Screenshot von einem bestimmten Bildbereich und speichert diesen
-	 * ab,
-	 * 
-	 * @param pfad
-	 *            Der Pfad, in dem das Bild gespeichert werden soll. Ein Wert
-	 *            wie "screenshot.jpg" speichert den Screenshot im Projektordner. Fuer
-	 *            eingabeabhaengige Pfade kann <code>pfadAuswaehlen(String[])</code> benutzt werden.<br />
-	 * <br />
-	 *            <b> ACHTUNG!! </b><br />
-	 *            Als Endung wird bisher nur ".jpg" unterstuetzt!
-	 * @param x
-	 *            Die X-Koordinate der oberen linken Ecke des Bildausschnitts.
-	 * @param y
-	 *            Die Y-Koordinate der oberen linken Ecke des Bildausschnitts.
-	 * @param breite
-	 *            Die gewuenschte Breite des Bildes
-	 * @param hoehe
-	 *            Die gewuenschte Laenge des Bildes
-	 * @see #pfadAuswaehlen(java.lang.String[])
-	 * @see #screenshot(java.lang.String, ea.BoundingRechteck)
-	 */
-	public void screenshot(String pfad, int x, int y, int breite, int hoehe) {
-		screenshot(pfad, new BoundingRechteck(x, y, breite, hoehe));
-	}
-	
-	/**
-	 * Macht einen Screenshot von einem bestimmten Bildbereich und speichert diesen
-	 * ab,
-	 * 
-	 * @param pfad
-	 *            Der Pfad, in dem das Bild gespeichert werden soll. Ein Wert
-	 *            wie "screenshot.jpg" speichert den Screenshot im Projektordner. Fuer
-	 *            eingabeabhaengige Pfade kann <code>pfadAuswaehlen(String[])</code> benutzt werden.<br />
-	 * <br />
-	 *            <b> ACHTUNG!! </b><br />
-	 *            Als Endung wird bisher nur ".jpg" unterstuetzt!
-	 * @param ausschnitt
-	 *            Der Ausschnitt aus der Zeichenebene, der als Bild
-	 *            gespeichert werden soll als <code>BoundingRechteck</code>.
-	 * @see #pfadAuswaehlen(java.lang.String[])
-	 * @see #screenshot(java.lang.String, int, int, int, int)
-	 */
-	public void screenshot(String pfad, BoundingRechteck ausschnitt) {
-		BufferedImage img = new BufferedImage((int)ausschnitt.breite, (int)ausschnitt.hoehe, BufferedImage.TYPE_INT_RGB);
-		cam.wurzel().zeichnen(img.createGraphics(), ausschnitt);
-		if (pfad.toLowerCase().endsWith(".jpg"))
-			try {
-				ImageIO.write(img, "jpg", new File(pfad));
-			} catch (IOException ex) {
-				Logger.error("Schreib-/Lesefehler beim Speichern des Screenshots!");
-				ex.printStackTrace();
-			}
-	}
-	
-	/**
-	 * Oeffnet einen Such-Dialog, der die Auswahl eines Pfades ermoeglicht.
-	 * 
-	 * @param akzeptierteEndungen
-	 *            Eine Reihe beliebig vieler akzeptierter Endungen (Gross/Kleinschreibung vollkommen egal)<br />
-	 *            z.B. : <code>pfadAuswaehlen("jpg", "bmp", "gif");</code><br />
-	 *            Wird <code>null</code> als Parameter gegeben, so sind saemtliche Dateien waehlbar.<br />
-	 *            z.B. : <code>pfadAuswaehlen(null);</code>
-	 * @return Der Pfad der ausgewaehlten Datei als String. Ist "null", wenn kein Pfad ausgewaehlt wurde, sondern das Fenster manuell
-	 *         geschlossen wurde
-	 */
-	public String pfadAuswaehlen(final String... akzeptierteEndungen) {
-		FileFilter filter = new FileFilter() {
-			public boolean accept(File pathname) {
-				if (akzeptierteEndungen == null) {
-					return true;
-				} else if (pathname.isDirectory()) {
-					return true;
-				} else {
-					for (int i = 0; i < akzeptierteEndungen.length; i++) {
-						if (pathname.getName().toLowerCase().endsWith("." + akzeptierteEndungen[i].toLowerCase())) {
-							return true;
-						}
-					}
-					return false;
-				}
-			}
-			
-			@Override
-			public String getDescription() {
-				if (akzeptierteEndungen == null) {
-					return "Alle Dateien wählbar";
-				} else {
-					String sel = "";
-					for (int i = 0; i < akzeptierteEndungen.length; i++) {
-						sel += "." + akzeptierteEndungen[i].toLowerCase() + " ";
-					}
-					return "Ausgewählte Formate (" + sel + ")";
-				}
-			}
-		};
-		JFileChooser ch = new JFileChooser();
-		ch.setFileFilter(filter);
-		int erg = ch.showOpenDialog(fenster);
-		if (erg == JFileChooser.APPROVE_OPTION) {
-			return ch.getSelectedFile().getPath();
-		} else {
-			return null;
-		}
-	}
-	
-	/**
-	 * Diese Methode kopiert eine beliebige Datei von einem Pfad in einen neuen.
-	 * 
-	 * @param von
-	 *            Das Verzeichnis der Datei, die kopiert werden soll
-	 * @param nach
-	 *            Das Verzeichnis, in das die Datei kopiert werden soll
-	 * @param nameNeu
-	 *            Der Name der neuen Datei, die entstehen soll (z.B. "neuedatei.pdf")
-	 * @return <code>true</code>, wenn das kopieren vollends erfolgreich war, sonst <code>false</code>.
-	 */
-	public boolean kopieren(String von, String nach, String nameNeu) {
-		try {
-			FileReader re = new FileReader(new File(von));
-			FileWriter wr = new FileWriter(File.createTempFile(nameNeu.split(".")[0], nameNeu.split(".")[1], new File(nach)));
-			
-			int r;
-			
-			while ((r = re.read()) != -1)
-				wr.write(r);
-			
-			wr.close();
-			re.close();
-		} catch (FileNotFoundException ex) {
-			Logger.error("Das Von-File konnte nicht gefunden werden");
-			return false;
-		} catch (IOException ex) {
-			Logger.error("Fehler beim Lesen.");
-			ex.printStackTrace();
-			return false;
-		}
-		
-		return true;
-	}
-	
-	/**
-	 * Diese Methode wird von der Klasse automatisch aufgerufen, sobald eine Taste einfach gedrueckt wurde.<br />
-	 * Sie wird dann erst wieder aufgerufen, wenn die Taste erst losgelassen und dann wieder gedreuckt wurde.<br />
-	 * Sollte allerdings eine Methode vonnoeten sein, die immer wieder in Regelmaessigen abstaenden aufgerufen wird, solange die Taste <b>heruntergedrueckt
-	 * ist, so bietet sich dies im Interface <code>TasteGedruecktReagierbar</code> an</b>.
-	 *
-	 * @see ea.TastenGedruecktReagierbar
-	 */
-	public abstract void tasteReagieren(int code);
-}
+/*
+ * Engine Alpha ist eine anfaengerorientierte 2D-Gaming Engine.
+ * 
+ * Copyright (C) 2011 Michael Andonie
+ * 
+ * This program is free software: you can redistribute it and/or modify
+ * it under the terms of the GNU General Public License as published by
+ * the Free Software Foundation, either version 3 of the License, or
+ * any later version.
+ * 
+ * This program is distributed in the hope that it will be useful,
+ * but WITHOUT ANY WARRANTY; without even the implied warranty of
+ * MERCHANTABILITY or FITNESS FOR A PARTICULAR PURPOSE. See the
+ * GNU General Public License for more details.
+ * 
+ * You should have received a copy of the GNU General Public License
+ * along with this program. If not, see <http://www.gnu.org/licenses/>.
+ */
+
+package ea;
+
+import ea.internal.gui.*;
+import ea.internal.util.Logger;
+
+import javax.imageio.ImageIO;
+import javax.swing.*;
+import javax.swing.filechooser.FileFilter;
+import java.awt.*;
+import java.awt.image.BufferedImage;
+import java.io.*;
+import java.util.Random;
+import ea.internal.phy.Physik;
+
+/**
+ * Diese Klasse ist fuer die sofortige, einfache Verwendung der Engine verantwortlich.<br />
+ * Aus ihr sollte die Klasse abgleitet werden, die die Spielorganisation innehat.
+ * 
+ * @author Michael Andonie
+ */
+public abstract class Game implements TastenReagierbar {
+	static {
+		System.setProperty("sun.java2d.opengl", "true"); // ok
+		System.setProperty("sun.java2d.d3d", "false"); // ok
+		System.setProperty("sun.java2d.noddraw", "true"); // set false if possible, linux
+		System.setProperty("sun.java2d.pmoffscreen", "false"); // set true if possible, linux
+		System.setProperty("sun.java2d.ddoffscreen", "true"); // ok, windows
+		System.setProperty("sun.java2d.ddscale", "true"); // ok, hardware accelerated image scaling on windows
+	}
+	
+	/**
+	 * Das Spielfenster
+	 */
+	private final Fenster fenster;
+	
+	/**
+	 * Der Font fuer die Fenstertexte
+	 */
+	private Font font;
+	
+	/**
+	 * Der Ticker-manager. An ihm werden die Ticker angemeldet.
+	 */
+	public final Manager manager = new Manager();
+	
+	/**
+	 * Der Audio-Manager. Er kann Sound-Objekte auf verschiedenen Kanaelen abspielen.<br />
+	 * Dieser Audio-Manager hat 5 Kanaele. Sollten diese nicht ausreichen, so laesst sich einfach ein neuer erstellen:<br />
+	 * <br />
+	 * <br />
+	 * <code>
+	 * int meineAnzahlAnKanaelen = 10;<br />
+	 * AudioManager neuerAudioManager = new AudioManager(meineAnzahlAnKanaelen);<br />
+	 * <br /></code> <br />
+	 * Dieses Beispiel erstellt einen neuen Audio-Manager mit Kanaelen.
+	 */
+	// public final AudioManager audioManager = new AudioManager(5);
+	
+	/**
+	 * Der Animations-Manager. Er kann Animationen organisieren.
+	 */
+	public final AnimationsManager animationsManager = AnimationsManager.getAnimationsManager();
+	
+	/**
+	 * Der Wurzel-Knoten. An ihm muessen direkt oder indirekt (ueber weitere Knoten) alle <code>Raum</code>-Objekte
+	 * angemeldet werden, die auch (normal) gezeichnet werden sollen.
+	 */
+	public final Knoten wurzel;
+	
+	/**
+	 * An diesem Knoten angelegte Objekte werden immer im Vordergrund sein.<br />
+	 * Dies wird zB fuer einen Abblendbildschirm verwendet.
+	 */
+	@SuppressWarnings("unused")
+	private final Knoten superWurzel;
+	
+	/**
+	 * Die statische Wurzel.<br />
+	 * Objekte, die an diesem Knoten angemeldet werden, werden ebenfalls gezeichnet, jedoch mit einem essentiellen Unterschied
+	 * bei Verschiebung der <code>Kamera</code> werden diese nicht verschoben gezeichnet, sondern bleiben weiter (<b>statisch</b>)
+	 * auf ihrer festen Position. Dies bietet sich zum Beispiel fuer eine Punkte-Anzeige etc an.
+	 */
+	public final Knoten statischeWurzel;
+	
+	/**
+	 * Die <code>Kamera</code> des Spiels.<br />
+	 * Dieser kann ueber <code>setzeFokus(Raum m)</code> ein bestimmtes Raum-Objekt immer im Zentrum zeigen. Es gibt auch weitere interessante Methoden dieser Klasse.<br />
+	 * Hierzu siehe <b>Handbuch oder Doku</b>.
+	 */
+	public final Kamera cam;
+	
+	/**
+	 * Gibt an, ob bei Escape-Druck das Spiel beendet werden soll.
+	 */
+	private final boolean exitOnEsc;
+	
+	/**
+	 * Der Zufallsgenerator des Spiels. Basiert nicht auf echtem Zufall.
+	 */
+	private final Random zufall = new Random();
+	
+	/**
+	 * Dieser String ist <b>immer das korrekte, Systemabhaengige Pfadtrenner</b>-Literal,
+	 * das ganz einfach bei Pfadangaben verwendet werden kann:<br />
+	 * <br />
+	 * <code>
+	 * String verzeichnis = "meinOrdner" + "meinDarinLiegenderUnterordner" + "meineDatei.eaf";
+	 * </code>
+	 */
+	public final String pfadtrenner = DateiManager.sep;
+	
+	/**
+	 * Die eventuell aktive Blende; diese ueberblendet das Spielgeschehen.<br />
+	 * Dieses Rechteck sollte nicht in seinen Massen veraendert werden. Ansonsten koennte es die Wirkung als Blende verfehlen.
+	 */
+	private final Rechteck blende;
+	
+	/**
+	 * Groesster Konstruktor fuer Objekte der Klasse Game.
+	 * 
+	 * @param x
+	 *            Die Breite des Fensters
+	 * @param y
+	 *            Die Hoehe des Fensters
+	 * @param titel
+	 *            Der Titel des Spielfensters
+	 * @param vollbild
+	 *            Ob das Fenster ein echtes Vollbild sein soll.<br />
+	 *            Manche Computer unterstuetzen kein Vollbild, in diesem Fall wird ein moeglichst grosses Fenster erzeugt.<br />
+	 *            Im Vollbildmodus nimmt das Fenster den gesamten Bildschirm ein, die Eingabeparameter <code>x</code> und <code>y</code> beschreiben dann
+	 *            die Masse dieses Fensters, <b>der Bildschirm wird also an die gewuenschte X-Y-Groesse angepasst!!!</b>
+	 * @param exitOnEsc
+	 *            Ist dieser Wert <code>true</code>, so wird das Spiel automatisch beendet, wenn die "Escape"-Taste gedrueckt
+	 *            wurde. Dies bietet sich vor allem an, wenn das Spiel ein Vollbild ist oder die Maus aufgrund der Verwendung einer Maus im Spiel nicht auf das "X"-Symbol
+	 *            des Fensters geklickt werden kann, wodurch der Benutzer im Spiel "gefangen" waere und <b>dies ist etwas unbeschreiblich aergerliches fuer den Spielbenutzer!!!!!!!!!!!</b>
+	 * @param fensterX
+	 *            Die X-Koordinate der linken oberen Ecke des Fensters auf dem Computerbildschirm
+	 * @param fensterY
+	 *            Die Y-Koordinate der linken oberen Ecke des Fensters auf dem Computerbildschirm
+	 */
+	public Game(int x, int y, String titel, boolean vollbild, boolean exitOnEsc, int fensterX, int fensterY) {
+		fenster = new Fenster(x, y, titel, vollbild, fensterX, fensterY);
+		this.exitOnEsc = exitOnEsc;
+		
+		cam = fenster.getCam();
+		cam.wurzel().add(wurzel = new Knoten(), superWurzel = new Knoten());
+		
+		blende = fenster.fenstermasse().ausDiesem();
+		blende.farbeSetzen(new Farbe(255, 255, 255, 190));
+		blende.sichtbarSetzen(false);
+		
+		statischeWurzel = fenster.getStatNode();
+		statischeWurzel.add(blende);
+		
+		fenster.anmelden(this);
+		
+		try {
+			fenster.setIconImage(ImageIO.read(getClass().getResourceAsStream("/ea/assets/favicon.png")));
+		} catch (Exception e) {
+			Logger.warning("Standard-Icon konnte nicht geladen werden.");
+		}
+	}
+	
+	/**
+	 * Konstruktor fuer Objekte der Klasse Game. Erstellt unter anderem ein Fenster, das harmonisch im Spielbildschirm liegt.
+	 * 
+	 * @param x
+	 *            Die Breite des Fensters
+	 * @param y
+	 *            Die Hoehe des Fensters
+	 * @param titel
+	 *            Der Titel des Spielfensters
+	 * @param vollbild
+	 *            Ob das Fenster ein echtes Vollbild sein soll.<br />
+	 *            Manche Computer unterstuetzen kein Vollbild, in diesem Fall wird ein moeglichst grosses Fenster erzeugt.<br />
+	 *            Im Vollbildmodus nimmt das Fenster den gesamten Bildschirm ein, die Eingabeparameter <code>x</code> und <code>y</code> beschreiben dann
+	 *            die Masse dieses Fensters, <b>der Bildschirm wird also an die gewuenschte X-Y-Groesse angepasst!!!</b>
+	 * @param exitOnEsc
+	 *            Ist dieser Wert <code>true</code>, so wird das Spiel automatisch beendet, wenn die "Escape"-Taste gedrueckt
+	 *            wurde. Dies bietet sich vor allem an, wenn das Spiel ein Vollbild ist oder die Maus aufgrund der Verwendung einer Maus im Spiel nicht auf das "X"-Symbol
+	 *            des Fensters geklickt werden kann, wodurch der Benutzer im Spiel "gefangen" waere und <b>dies ist etwas unbeschreiblich aergerliches fuer den Spielbenutzer!!!!!!!!!!!</b>
+	 */
+	public Game(int x, int y, String titel, boolean vollbild, boolean exitOnEsc) {
+		this(x, y, titel, vollbild, exitOnEsc, -1, -1);
+	}
+	
+	/**
+	 * Etwas vereinfachter Konstruktor.<br />
+	 * Hierbei gilt automatisch, dass das Fenster <b>beim Tastendruck auf "Escape" beendet wird</b>.<br />
+	 * Ist dies nicht gewuenscht, so muss der komplexere Konstruktor aufgerufen werden.
+	 * 
+	 * @param x
+	 *            Die Breite des Fensters
+	 * @param y
+	 *            Die Hoehe des Fenstsers
+	 * @param titel
+	 *            Der Titel des Spielfensters
+	 * @param vollbild
+	 *            Ob das Fenster ein echtes Vollbild sein soll.<br />
+	 *            Manche Computer unterstuetzen kein Vollbild, in diesem Fall wird ein moeglichst grosses Fenster erzeugt.<br />
+	 *            Im Vollbildmodus nimmt das Fenster den gesamten Bildschirm ein, die Eingabeparameter <code>x</code> und <code>y</code> beschreiben dann
+	 *            die Masse dieses Fensters, <b>der Bildschirm wird also an die gewuenschte X-Y-Groesse angepasst!!!</b>
+	 */
+	public Game(int x, int y, String titel, boolean vollbild) {
+		this(x, y, titel, vollbild, true);
+	}
+	
+	/**
+	 * Erstellt ein Spiel, bei dem automatisch beim Drücken von ESC alles beendet wird und ohne Titel.
+	 * 
+	 * @param x
+	 *            Die Breite des Fensters
+	 * @param y
+	 *            Die Hoehe des Fensters
+	 * @param vollbild
+	 *            Ob das Fenster ein echtes Vollbild sein soll.<br />
+	 *            Manche Computer unterstuetzen kein Vollbild, in diesem Fall wird ein moeglichst grosses Fenster erzeugt.<br />
+	 *            Im Vollbildmodus nimmt das Fenster den gesamten Bildschirm ein, die Eingabeparameter <code>x</code> und <code>y</code> beschreiben dann
+	 *            die Masse dieses Fensters, <b>der Bildschirm wird also an die gewuenschte X-Y-Groesse angepasst!!!</b>
+	 */
+	public Game(int x, int y, boolean vollbild) {
+		this(x, y, "", vollbild, true);
+	}
+	
+	/**
+	 * Vereinfachter Konstruktor.<br />
+	 * Hierbei gilt automatisch, dass das Fenster <b>beim Tastendruck auf "Escape" beendet wird</b>, sowie dass kein Vollbild
+	 * aktiviert wird.<br />
+	 * Ist dies nicht gewuenscht, so muss der komplexere Konstruktor aufgerufen werden.
+	 * 
+	 * @param x
+	 *            Die Breite des Fensters
+	 * @param y
+	 *            Die Hoehe des Fenstsers
+	 * @param titel
+	 *            Der Titel des Spielfensters
+	 */
+	public Game(int x, int y, String titel) {
+		this(x, y, titel, false, true);
+	}
+	
+	/**
+	 * Vereinfachter Konstruktor.<br />
+	 * Hierbei gilt automatisch, dass das Fenster <b>beim Tastendruck auf "Escape" beendet wird</b>, sowie dass kein Vollbild
+	 * aktiviert wird.<br />
+	 * Ist dies nicht gewuenscht, so muss der komplexere Konstruktor aufgerufen werden. Es wird kein Fenstertitel erstellt.
+	 * 
+	 * @param x
+	 *            Die Breite des Fensters
+	 * @param y
+	 *            Die Hoehe des Fenstsers
+	 */
+	public Game(int x, int y) {
+		this(x, y, "");
+	}
+	
+	/**
+	 * Parameterloser Alternativkonstruktor.<br />
+	 * Hierbei wird automatisch ein Spielfenster der Groesse 500 auf 500 (kein Vollbild) erstellt, das bei Tastendruck auf "Escape" beendet wird.
+	 */
+	public Game() {
+		this(500, 500, "", false);
+	}
+	
+	/**
+	 * Setzt das übergebene Bild als Icon des Fensters
+	 * 
+	 * @param icon
+	 *            zu setzendes Icon
+	 */
+	public void iconSetzen(Bild icon) {
+		fenster.setIconImage(icon.bild());
+	}
+	
+	/**
+	 * Die aus <code>TastenReagierbar</code> implemetierte Methode zum Reagieren auf einen einfachen, einmaligen Tastendruck.
+	 * 
+	 * @param code
+	 *            Der Code dieser Taste zu den Codes:<br />
+	 * 
+	 *            Siehe <b>Handbuch fuer vollstaendige Tabelle</b>.
+	 */
+	public void reagieren(int code) {
+		if (exitOnEsc && code == 32) {
+			beenden();
+		}
+		tasteReagieren(code);
+	}
+	
+	/**
+	 * Fordert vom Benutzer eine Texteingabe (maximal 40 Zeichen) durch ein neues Fenster.<br />
+	 * Dieses Fenster muss erst wieder geschlossen werden, damit das Spielfenster wieder in den Vordergrund ruecken kann. Diese
+	 * Methode ist auch erst dann zu ende, wenn das Fenster geschlossen wurde.<br />
+	 * <br />
+	 * <b>Achtung:<br />
+	 * Bei dem Einsatz zusaetzlicher Fenster sollte vor dem Oeffnen eines solchen der Spielbetrieb angehalten werden, da das Fenster nunmehr
+	 * den Vordergrund abdeckt und die Aufmerksamkeit und den Einfluss (Tastatur, Maus) auf das Spiel wegnimmt.</b>
+	 * 
+	 * @param nachricht
+	 *            Ein Text, der ebenfalls angezeigt wird und erlaeutern sollte, wozu die Eingabe dient, und was die Eingabe sein sollte.
+	 * @return Die Eingabe vom Benutzer.<br />
+	 *         Wurde das Fenster ueber den "X"-Knopf "gewaltsam" geschlossen, so ist die Rueckgabe <code>null</code>.
+	 */
+	public String eingabeFordern(String nachricht) {
+		new Eingabe(fenster, nachricht, font);
+		return Eingabe.ergebnis;
+	}
+	
+	/**
+	 * Stellt eine Sicherheitsfrage, also eine Frage auf die mit "OK" oder "Abbrechen" geantwortet werden kann, in einem neuen Fenster.<br />
+	 * Dieses Fenster muss erst wieder geschlossen werden, damit das Spielfenster wieder in den Vordergrund ruecken kann. Diese
+	 * Methode ist auch erst dann zu ende, wenn das Fenster geschlossen wurde.<br />
+	 * <br />
+	 * <b>Achtung:<br />
+	 * Bei dem Einsatz zusaetzlicher Fenster sollte vor dem Oeffnen eines solchen der Spielbetrieb angehalten werden, da das Fenster nunmehr
+	 * den Vordergrund abdeckt und die Aufmerksamkeit und den Einfluss (Tastatur, Maus) auf das Spiel wegnimmt.</b>
+	 * 
+	 * @param frage
+	 *            Die Frage, die im Fenster angezeigt wird.
+	 * @return <code>true</code>, wenn die Frage mit "OK" beantwortet wurde; <code>false</code>, wenn die Frage mit "Abbrechen" beantwortet
+	 *         oder das Fenster geschlossen wurde.
+	 */
+	public boolean sicherheitsFrage(String frage) {
+		new Frage(fenster, frage, false, font);
+		return Frage.ergebnis;
+	}
+	
+	/**
+	 * Stellt eine einfache Frage, also eine Frage, auf die mit "Ja" oder "Nein" geantwortet werden kann, in einem neuen Fenster.<br />
+	 * Dieses Fenster muss erst wieder geschlossen werden, damit das Spielfenster wieder in den Vordergrund ruecken kann. Diese
+	 * Methode ist auch erst dann zu ende, wenn das Fenster geschlossen wurde.<br />
+	 * <br />
+	 * <b>Achtung:<br />
+	 * Bei dem Einsatz zusaetzlicher Fenster sollte vor dem Oeffnen eines solchen der Spielbetrieb angehalten werden, da das Fenster nunmehr
+	 * den Vordergrund abdeckt und die Aufmerksamkeit und den Einfluss (Tastatur, Maus) auf das Spiel wegnimmt.</b>
+	 * 
+	 * @param frage
+	 *            Die Frage, die im Fenster angezeigt wird.
+	 * @return <code>true</code>, wenn die Frage mit "Ja" beantwortet wurde; <code>false</code>, wenn die Frage mit "Nein" beantwortet
+	 *         oder das Fenster geschlossen wurde.
+	 */
+	public boolean frage(String frage) {
+		new Frage(fenster, frage, true, font);
+		return Frage.ergebnis;
+	}
+	
+	/**
+	 * Schickt eine einfache Nachricht in einem Fenster nach draussen.<br />
+	 * Dieses Fenster muss erst wieder geschlossen werden, damit das Spielfenster wieder in den Vordergrund ruecken kann. Diese
+	 * Methode ist auch erst dann zu ende, wenn das Fenster geschlossen wurde.<br />
+	 * <br />
+	 * <b>Achtung:<br />
+	 * Bei dem Einsatz zusaetzlicher Fenster sollte vor dem Oeffnen eines solchen der Spielbetrieb angehalten werden, da das Fenster nunmehr
+	 * den Vordergrund abdeckt und die Aufmerksamkeit und den Einfluss (Tastatur, Maus) auf das Spiel wegnimmt.</b>
+	 * 
+	 * @param nachricht
+	 *            Die Nachricht, die Angezeigt werden soll
+	 */
+	public void nachrichtSchicken(String nachricht) {
+		new Nachricht(fenster, true, nachricht, font);
+	}
+	
+	/**
+	 * Oeffnet ein Fenster, das die Highscores des Spiels anzeigt.
+	 * 
+	 * @param namen
+	 *            Die Namen der Liste als Array. Von <b>Index 0 als dem besten</b> bis zum schlechtesten auf der Liste
+	 * @param punkte
+	 *            Die Punktestaende der Liste als Array. Von <b>Index 0 als dem besten</b> bis zum schlechtesten auf der Liste
+	 * @param fenstertitel
+	 *            Der Titel des sich oeffnenden Fensters. Dieser Parameter kann weggelassen werden, hierfuer gibt es eine alternative
+	 *            Methode, die diesen Titel nicht erwartet.
+	 */
+	public void highscoreAnzeigen(String[] namen, int[] punkte, String fenstertitel) {
+		new HighScoreFenster(fenster, fenstertitel, namen, punkte, font);
+	}
+	
+	/**
+	 * Oeffnet ein titelloses Fenster, das die Highscores des Spiels anzeigt.
+	 * 
+	 * @param namen
+	 *            Die Namen der Liste als Array. Von <b>Index 0 als dem besten</b> bis zum schlechtesten auf der Liste
+	 * @param punkte
+	 *            Die Punktestaende der Liste als Array. Von <b>Index 0 als dem besten</b> bis zum schlechtesten auf der Liste
+	 * @see #highscoreAnzeigen(String[], int[])
+	 */
+	public void highscoreAnzeigen(String[] namen, int[] punkte) {
+		highscoreAnzeigen(namen, punkte, "");
+	}
+	
+	/**
+	 * Gibt ein <b>zufaelliges</b> <code>boolean</code>-Attribut zurueck.<br />
+	 * Mit relativ zuverlaessiger Sicherheit sind die Wahrscheinlichkeiten fuer <code>false</code> und <code>true</code> gleich gross.
+	 * 
+	 * @return <code>false</code> oder <code>true</code>, mit gleich hoher Wahrscheinlichkeit.
+	 */
+	public boolean zufallsBoolean() {
+		return zufall.nextBoolean();
+	}
+	
+	/**
+	 * Gibt ein <b>zufaelliges</b> <code>int</code>-Attribut zwischen <code>0</code> und einer festgelegten Obergrenze zurueck.<br />
+	 * Mit relativ zuverlaessiger Sicherheit sind die Wahrscheinlichkeiten fuer die Werte zwischen <code>0</code> und der Obergrenze gleich gross.
+	 * 
+	 * @param obergrenze
+	 *            Die hoechste Zahl, die vorkommen kann.<br />
+	 *            <b>Die Zahl kann also ebenfalls ergebnis der Rueckgabe sein!!!!!!</b>
+	 * @return Eine Zahl zwischen 0 (inklusiv) und der Obergrenze (inklusiv).<br />
+	 *         Bei eingabe einer negativen Zahl ist das Ergebnis 0.
+	 */
+	public int zufallsZahl(int obergrenze) {
+		if (obergrenze < 0) {
+			System.err.println("Achtung!! Fuer eine Zufallszahl muss die definierte Obergrenze (die inklusiv in der Ergebnismenge ist) eine nichtnegative Zahl sein!!");
+		}
+		return zufall.nextInt(obergrenze + 1);
+	}
+	
+	/**
+	 * Diese Methode beendet das Spiel gaenzlich.<br />
+	 * Das heisst, dass das Fenster geschlossen, alle belegten Ressourcen freigegeben und auch
+	 * die virtuelle Maschine von JAVA beendet wird.<br />
+	 * Also <b>beendet diese Methode die gesamte Applikation</b>!
+	 * 
+	 * @see #schliessen()
+	 */
+	public void beenden() {
+		fenster.loeschen();
+	}
+	
+	/**
+	 * Beendet dieses Game auf softe weise:<br />
+	 * - Das Fenster wird geschlossen<br />
+	 * - Die Physik wird beendet (alle bestehenden Raum-Objekte werden automatisch
+	 * neutral<br />
+	 * - Alle Animationen werden beendet<br />
+	 * - Der
+	 * <b>ABER:</b><br />
+	 * -> Die virtuelle Maschine wird <b>nicht</b> beendet.
+	 */
+	public void schliessen() {
+		manager.kill();
+		//audioManager.neutralize();
+		fenster.loeschen();
+	}
+	
+	/**
+	 * Dieser Methodenaufruf dauert eine bestimmte Zeit. So kann man sozusagen eine gewisse Zeit
+	 * "Pause machen" und warten.<br />
+	 * <br />
+	 * <b>ACHTUNG!</b><br />
+	 * Der Aufruf dieser Methode haelt technisch gesehen diesen <i>Thread</i> an, das bedeutet zum Beispiel, dass - sollte
+	 * dies in einer Tick-Methode ausgefuehrt werden, <b>alle anderen Ticker nicht aufgerufen werden, bevonr diese Methode beendet ist</b>. <br />
+	 * <br />
+	 * <i>Daher sollte diese Methode nur mit Bedacht verwendet werden!</i>
+	 * 
+	 * @param millisekunden
+	 *            Die Anzahl an Millisekunden, die dieser Methodenaufruf dauert. So lange "wartet" man also durch den Aufruf dieser
+	 *            Methode.
+	 */
+	public void warten(int millisekunden) {
+		try {
+			Thread.sleep(millisekunden);
+		} catch (InterruptedException e) {
+		}
+	}
+	
+	/**
+	 * Setzt den Font, der ab sofort von den Fenstern standartmaessig verwendet wird.
+	 * 
+	 * @param fontname
+	 *            Der Name des zu verwendenden Fonts. <br />
+	 *            Ein Blick auf das <b>Fontprotokoll</b> (in der Klasse <code>Text</code> ist empfehlenswert!
+	 * @param schriftgroesse
+	 *            Die Schriftgroesse, in der die texte dargestellt werden sollen.
+	 * @see Text
+	 */
+	public void fensterFontSetzen(String fontname, int schriftgroesse) {
+		this.font = Text.holeFont(fontname).deriveFont(0, schriftgroesse);
+	}
+	
+	/**
+	 * Setzt den Font, der ab sofort von den Fenstern standartmaessig verwendet wird mit einer Standartgroesse von 12.
+	 * 
+	 * @param fontname
+	 *            Der Name des zu verwendenden Fonts. <br />
+	 *            Ein Blick auf das <b>Fontprotokoll</b> (in der Klasse <code>Text</code> ist empfehlenswert!
+	 * @see Text
+	 */
+	public void fensterFontSetzen(String fontname) {
+		fensterFontSetzen(fontname, 12);
+	}
+	
+	/**
+	 * Minimiert das Fenster.<br />
+	 * Dadurch wird es in die Taskleiste hinein minimiert.
+	 */
+	public void fensterMinimieren() {
+		fenster.minimieren();
+	}
+	
+	/**
+	 * Maximiert das Fenster.<br />
+	 * Dadurch wird es - sofern es sich in der Taskleiste minimiert befindet -
+	 * wieder maximiert.
+	 */
+	public void fensterMaximieren() {
+		fenster.maximieren();
+	}
+	
+	/**
+	 * Meldet ein "<code>TastenReagierbar</code>"-Objekt an. Ab diesem Moment wird seine "<code>reagieren</code>"-Methode immer
+	 * dann aufgerufen, wenn eine Taste heruntergedrueckt wird.
+	 * 
+	 * @param g
+	 *            Das anzumeldende <code>TastenReagierbar</code>-Objekt
+	 */
+	public void tastenReagierbarAnmelden(TastenReagierbar g) {
+		fenster.anmelden(g);
+	}
+	
+	/**
+	 * Meldet ein "<code>TastenGedruecktReagierbar</code>"-Objekt an. Ab diesem Moment wird seine "<code>tasteGedrueckt</code>"-Methode immer
+	 * wieder in Abstaenden von <b>50 Millisekunden</b> aufgerufen, solange eine Taste heruntergedrueckt wird.
+	 * 
+	 * @param g
+	 *            Das anzumeldende <code>TastenGedruecktReagierbar</code>-Objekt.
+	 */
+	public void tastenGedruecktReagierbarAnmelden(TastenGedruecktReagierbar g) {
+		fenster.tastenGedruecktReagierbarAnmelden(g);
+	}
+	
+	/**
+	 * Meldet ein "<code>TastenLosgelassenReagierbar</code>"-Objekt an. Ab diesem Moment wird seine "<code>tasteGedrueckt</code>"-Methode immer
+	 * aufgerufen, wenn eine Taste losgelassen wird.
+	 * 
+	 * @param g
+	 *            Das anzumeldende <code>TastenLosgelassenReagierbar</code>-Objekt.
+	 */
+	public void tastenLosgelassenReagierbarAnmelden(TastenLosgelassenReagierbar g) {
+		fenster.tastenLosgelassenAnmelden(g);
+	}
+	
+	/**
+	 * Meldet ein Mausobjekt an.<br />
+	 * Ab sofort wird die anzumeldende Maus im Fenster dargestellt und Klicks werden auf die Maus uebertragen.
+	 * 
+	 * @param maus
+	 *            Die anzumeldende Maus
+	 * @param listenerUebernehmen
+	 *            Ist dieser Wert <code>true</code>, so uebernimmt die neue Maus <b>alle Listener der alten
+	 *            Maus</b>
+	 * @see Maus
+	 */
+	public void mausAnmelden(Maus maus, boolean listenerUebernehmen) {
+		if (maus == null) {
+			System.err.println("Die anzumeldende Maus war ein nicht instanziertes Objekt (sprich: null)!");
+		}
+		Maus alteMaus = fenster.getMaus();
+		fenster.mausLoeschen();
+		if (alteMaus != null && listenerUebernehmen) {
+			maus.uebernehmeAlleListener(alteMaus);
+		}
+		fenster.anmelden(maus);
+	}
+	
+	/**
+	 * Meldet ein <code>KollisionsReagierbar</code>-Interface an. Ab sofort wird es mit dem spezifizierten
+	 * <code>code</code> aufgerufen, sollten sich die <code>Raum</code>-Objekte <code>r1</code> und <code>r2</code>
+	 * schneiden.
+	 * @param reagierbar	Das anzumeldende <code>KollisionsReagierbar</code>-Interface, das ab sofort von
+	 * Kollisionen von <code>r1</code> und <code>r2</code> informiert werden soll.
+	 * @param r1			Ein <code>Raum</code>-Objekt
+	 * @param r2			Ein zweites <code>Raum</code>-Objekt
+	 * @param code			Ein beliebiger Code. Dieser kann verwendet werden, um mit einem Interface mehrere
+	 * 						Kollisionen <i>unterscheidbar</i> zu behandeln. Er wird im Aufruf der
+	 * 						<code>kollision(int)</code> als Parameter übergeben.
+	 */
+	public void kollisionsReagierbarAnmelden(KollisionsReagierbar reagierbar, Raum r1, Raum r2, int code) {
+		Physik.getPhysik().anmelden(reagierbar, r1, r2, code);
+	}
+	
+	/**
+	 * Meldet ein Mausobjekt an.<br />
+	 * Ab sofort wird die anzumeldende Maus im Fenster dargestellt und Klicks werden auf die Maus uebertragen.
+	 * 
+	 * @param maus
+	 *            Die anzumeldende Maus
+	 * @see Maus
+	 */
+	public void mausAnmelden(Maus maus) {
+		mausAnmelden(maus, false);
+	}
+	
+	/**
+	 * Gibt ein BoundingRechteck zurueck, dass die Masse des Fensters beschreibt.<br />
+	 * Die Hoehe und Breite geben die Hoehe und Breite des Fensters wieder. Die Position ist immer (0|0), da dies nicht relevant ist
+	 * fuer die Masse des Fensters.
+	 * 
+	 * @return Das besagte BoundingRechteck mit den Fenstermassen.
+	 */
+	public BoundingRechteck fensterGroesse() {
+		return fenster.fenstermasse();
+	}
+	
+	/**
+	 * Setzt einen Hintergrund fuer das Spiel.<br />
+	 * Das kann ein beliebiges <code>Raum</code>-Objekt sein, vorwiegend bieten sich jedoch Bilder an.<br />
+	 * Dieses Objekt wird dann immer im absoluten Hintergrund sein und wird auch weiter entfernt wirken, wenn Bewegungen stattfinden.
+	 * Daher sollte dieses Objekt nicht in Berechnungen, wie Kollisionstests oder den Physik-Modus, eingebunden werden!<br />
+	 * <br />
+	 * <br />
+	 * <br />
+	 * Soll der Hintergrund etwas besonderes sein, das aus vielen Objekten besteht, so bietet es sich an, all diese an einem Knoten zu binden
+	 * und diesen Knoten hier anzumelden.
+	 * 
+	 * @param m
+	 *            Das Raum-Objekt, das ab jetzt der Hintergrund sein wird.
+	 */
+	public void hintergrundSetzen(Raum m) {
+		fenster.hintergrundAnmelden(m);
+	}
+	
+	/**
+	 * Setzt, ob das Spiel eine allueberstehende Ueberblende ausfuehren soll, die bis zum widerruf
+	 * alles ueberdeckt.<br />
+	 * Diese ist niemals gaenzlich durchsichtig, da sie nur ueberblendet und nicht ueberdeckt.
+	 * 
+	 * @param aktiv
+	 *            ob die Blende aktiviert oder deaktiviert werden soll
+	 * @param farbe
+	 *            Die neue Farbe der Blende
+	 * @see #ueberblendeSetzen(boolean)
+	 */
+	public void ueberblendeSetzen(boolean aktiv, Farbe farbe) {
+		if (farbe.undurchsichtig()) {
+			farbe = farbe.halbesAlpha();
+		}
+		blende.farbeSetzen(farbe);
+		ueberblendeSetzen(aktiv);
+	}
+	
+	/**
+	 * Setzt, ob das Spiel eine allueberstehende Ueberblende ausfuehren soll, die bis zum widerruf
+	 * alles ueberdeckt.<br />
+	 * Diese ist niemals gaenzlich durchsichtig, da sie nur ueberblendet und nicht ueberdeckt.
+	 * 
+	 * @param aktiv
+	 *            ob die Blende aktiviert oder deaktiviert werden soll
+	 */
+	public void ueberblendeSetzen(boolean aktiv) {
+		blende.sichtbarSetzen(aktiv);
+	}
+	
+	/**
+	 * Setzt, ob die gesamte Engine Alpha rechenintensiv, oder ressourcensparsam arbeiten soll.<br />
+	 * <br />
+	 * <br />
+	 * <b>IM REGELFALL GILT FOLGENDES:</b><br />
+	 * <br />
+	 * Die Engine arbeitet auf einem Niveau, das laufzeittechnisch bei normalen Computern standardmaessig funktioniert. <i>Sollte es
+	 * jedoch Probleme mit der Laufzeit geben (haengender Bildschirm; Zeitverzögerungen, die klar an der Engine und nicht am eigenen Projekt
+	 * liegen usw.), so sollte mit dieser Methode die rechenintensive Arbeit ausgeschaltet werden.<br />
+	 * <br />
+	 * <b>Standardmaessig ist die Arbeit rechenintensiv</b>.
+	 * 
+	 * @param rechenintensiv
+	 *            Ist dieser Wert <code>true</code> (Standard), so ist die Arbeit der Engine exakt und rechenintensiv. Ist dieser
+	 *            Wert <code>false</code> (fuer langsame Computer zu empfehlen - aber immer erst testen!!!!), so ist die Arbeit ressourcensparender und
+	 *            ungenauer.
+	 */
+	public void rechenintensiveArbeitSetzen(boolean rechenintensiv) {
+		Raum.heavyComputingSetzen(rechenintensiv);
+	}
+	
+	/**
+	 * Macht vom aktuell sichtbaren Bereich (also dem von der Kamera derzeit
+	 * erfassten Bereich) einen Screenshot.
+	 * 
+	 * @param pfad
+	 *            Der Pfad, in dem das Bild gespeichert werden soll. Ein Wert
+	 *            wie "screenshot.jpg" speichert den Screenshot im Projektordner. Fuer
+	 *            eingabeabhaengige Pfade kann <code>pfadAuswaehlen(String[])</code> benutzt werden.<br />
+	 * <br />
+	 *            <b> ACHTUNG!! </b><br />
+	 */
+	public void screenshot(String pfad) {
+		screenshot(pfad, cam.position());
+	}
+	
+	/**
+	 * Macht einen Screenshot von einem bestimmten Bildbereich und speichert diesen
+	 * ab,
+	 * 
+	 * @param pfad
+	 *            Der Pfad, in dem das Bild gespeichert werden soll. Ein Wert
+	 *            wie "screenshot.jpg" speichert den Screenshot im Projektordner. Fuer
+	 *            eingabeabhaengige Pfade kann <code>pfadAuswaehlen(String[])</code> benutzt werden.<br />
+	 * <br />
+	 *            <b> ACHTUNG!! </b><br />
+	 *            Als Endung wird bisher nur ".jpg" unterstuetzt!
+	 * @param x
+	 *            Die X-Koordinate der oberen linken Ecke des Bildausschnitts.
+	 * @param y
+	 *            Die Y-Koordinate der oberen linken Ecke des Bildausschnitts.
+	 * @param breite
+	 *            Die gewuenschte Breite des Bildes
+	 * @param hoehe
+	 *            Die gewuenschte Laenge des Bildes
+	 * @see #pfadAuswaehlen(java.lang.String[])
+	 * @see #screenshot(java.lang.String, ea.BoundingRechteck)
+	 */
+	public void screenshot(String pfad, int x, int y, int breite, int hoehe) {
+		screenshot(pfad, new BoundingRechteck(x, y, breite, hoehe));
+	}
+	
+	/**
+	 * Macht einen Screenshot von einem bestimmten Bildbereich und speichert diesen
+	 * ab,
+	 * 
+	 * @param pfad
+	 *            Der Pfad, in dem das Bild gespeichert werden soll. Ein Wert
+	 *            wie "screenshot.jpg" speichert den Screenshot im Projektordner. Fuer
+	 *            eingabeabhaengige Pfade kann <code>pfadAuswaehlen(String[])</code> benutzt werden.<br />
+	 * <br />
+	 *            <b> ACHTUNG!! </b><br />
+	 *            Als Endung wird bisher nur ".jpg" unterstuetzt!
+	 * @param ausschnitt
+	 *            Der Ausschnitt aus der Zeichenebene, der als Bild
+	 *            gespeichert werden soll als <code>BoundingRechteck</code>.
+	 * @see #pfadAuswaehlen(java.lang.String[])
+	 * @see #screenshot(java.lang.String, int, int, int, int)
+	 */
+	public void screenshot(String pfad, BoundingRechteck ausschnitt) {
+		BufferedImage img = new BufferedImage((int)ausschnitt.breite, (int)ausschnitt.hoehe, BufferedImage.TYPE_INT_RGB);
+		cam.wurzel().zeichnen(img.createGraphics(), ausschnitt);
+		if (pfad.toLowerCase().endsWith(".jpg"))
+			try {
+				ImageIO.write(img, "jpg", new File(pfad));
+			} catch (IOException ex) {
+				Logger.error("Schreib-/Lesefehler beim Speichern des Screenshots!");
+				ex.printStackTrace();
+			}
+	}
+	
+	/**
+	 * Oeffnet einen Such-Dialog, der die Auswahl eines Pfades ermoeglicht.
+	 * 
+	 * @param akzeptierteEndungen
+	 *            Eine Reihe beliebig vieler akzeptierter Endungen (Gross/Kleinschreibung vollkommen egal)<br />
+	 *            z.B. : <code>pfadAuswaehlen("jpg", "bmp", "gif");</code><br />
+	 *            Wird <code>null</code> als Parameter gegeben, so sind saemtliche Dateien waehlbar.<br />
+	 *            z.B. : <code>pfadAuswaehlen(null);</code>
+	 * @return Der Pfad der ausgewaehlten Datei als String. Ist "null", wenn kein Pfad ausgewaehlt wurde, sondern das Fenster manuell
+	 *         geschlossen wurde
+	 */
+	public String pfadAuswaehlen(final String... akzeptierteEndungen) {
+		FileFilter filter = new FileFilter() {
+			public boolean accept(File pathname) {
+				if (akzeptierteEndungen == null) {
+					return true;
+				} else if (pathname.isDirectory()) {
+					return true;
+				} else {
+					for (int i = 0; i < akzeptierteEndungen.length; i++) {
+						if (pathname.getName().toLowerCase().endsWith("." + akzeptierteEndungen[i].toLowerCase())) {
+							return true;
+						}
+					}
+					return false;
+				}
+			}
+			
+			@Override
+			public String getDescription() {
+				if (akzeptierteEndungen == null) {
+					return "Alle Dateien wählbar";
+				} else {
+					String sel = "";
+					for (int i = 0; i < akzeptierteEndungen.length; i++) {
+						sel += "." + akzeptierteEndungen[i].toLowerCase() + " ";
+					}
+					return "Ausgewählte Formate (" + sel + ")";
+				}
+			}
+		};
+		JFileChooser ch = new JFileChooser();
+		ch.setFileFilter(filter);
+		int erg = ch.showOpenDialog(fenster);
+		if (erg == JFileChooser.APPROVE_OPTION) {
+			return ch.getSelectedFile().getPath();
+		} else {
+			return null;
+		}
+	}
+	
+	/**
+	 * Diese Methode kopiert eine beliebige Datei von einem Pfad in einen neuen.
+	 * 
+	 * @param von
+	 *            Das Verzeichnis der Datei, die kopiert werden soll
+	 * @param nach
+	 *            Das Verzeichnis, in das die Datei kopiert werden soll
+	 * @param nameNeu
+	 *            Der Name der neuen Datei, die entstehen soll (z.B. "neuedatei.pdf")
+	 * @return <code>true</code>, wenn das kopieren vollends erfolgreich war, sonst <code>false</code>.
+	 */
+	public boolean kopieren(String von, String nach, String nameNeu) {
+		try {
+			FileReader re = new FileReader(new File(von));
+			FileWriter wr = new FileWriter(File.createTempFile(nameNeu.split(".")[0], nameNeu.split(".")[1], new File(nach)));
+			
+			int r;
+			
+			while ((r = re.read()) != -1)
+				wr.write(r);
+			
+			wr.close();
+			re.close();
+		} catch (FileNotFoundException ex) {
+			Logger.error("Das Von-File konnte nicht gefunden werden");
+			return false;
+		} catch (IOException ex) {
+			Logger.error("Fehler beim Lesen.");
+			ex.printStackTrace();
+			return false;
+		}
+		
+		return true;
+	}
+	
+	/**
+	 * Diese Methode wird von der Klasse automatisch aufgerufen, sobald eine Taste einfach gedrueckt wurde.<br />
+	 * Sie wird dann erst wieder aufgerufen, wenn die Taste erst losgelassen und dann wieder gedreuckt wurde.<br />
+	 * Sollte allerdings eine Methode vonnoeten sein, die immer wieder in Regelmaessigen abstaenden aufgerufen wird, solange die Taste <b>heruntergedrueckt
+	 * ist, so bietet sich dies im Interface <code>TasteGedruecktReagierbar</code> an</b>.
+	 *
+	 * @see ea.TastenGedruecktReagierbar
+	 */
+	public abstract void tasteReagieren(int code);
+}